--- conflicted
+++ resolved
@@ -1,11 +1,6 @@
 /*
-<<<<<<< HEAD
- * FreeRTOS Kernel V11.0.1
- * Copyright (C) 2021 Amazon.com, Inc. or its affiliates.  All Rights Reserved.
-=======
  * FreeRTOS Kernel V11.1.0
  * Copyright (C) 2021 Amazon.com, Inc. or its affiliates. All Rights Reserved.
->>>>>>> 6bcb1d75
  *
  * SPDX-License-Identifier: MIT
  *
@@ -68,8 +63,6 @@
 /* *INDENT-ON* */
 
 /**
-<<<<<<< HEAD
-=======
  * Type of stream buffer. For internal use only.
  */
 #define sbTYPE_STREAM_BUFFER             ( ( BaseType_t ) 0 )
@@ -77,7 +70,6 @@
 #define sbTYPE_STREAM_BATCHING_BUFFER    ( ( BaseType_t ) 2 )
 
 /**
->>>>>>> 6bcb1d75
  * Type by which stream buffers are referenced.  For example, a call to
  * xStreamBufferCreate() returns an StreamBufferHandle_t variable that can
  * then be used as a parameter to xStreamBufferSend(), xStreamBufferReceive(),
@@ -106,11 +98,8 @@
  *
  * configSUPPORT_DYNAMIC_ALLOCATION must be set to 1 or left undefined in
  * FreeRTOSConfig.h for xStreamBufferCreate() to be available.
-<<<<<<< HEAD
-=======
  * configUSE_STREAM_BUFFERS must be set to 1 in for FreeRTOSConfig.h for
  * xStreamBufferCreate() to be available.
->>>>>>> 6bcb1d75
  *
  * @param xBufferSizeBytes The total number of bytes the stream buffer will be
  * able to hold at any one time.
@@ -175,19 +164,11 @@
  */
 
 #define xStreamBufferCreate( xBufferSizeBytes, xTriggerLevelBytes ) \
-<<<<<<< HEAD
-    xStreamBufferGenericCreate( ( xBufferSizeBytes ), ( xTriggerLevelBytes ), pdFALSE, NULL, NULL )
-
-#if ( configUSE_SB_COMPLETED_CALLBACK == 1 )
-    #define xStreamBufferCreateWithCallback( xBufferSizeBytes, xTriggerLevelBytes, pxSendCompletedCallback, pxReceiveCompletedCallback ) \
-    xStreamBufferGenericCreate( ( xBufferSizeBytes ), ( xTriggerLevelBytes ), pdFALSE, ( pxSendCompletedCallback ), ( pxReceiveCompletedCallback ) )
-=======
     xStreamBufferGenericCreate( ( xBufferSizeBytes ), ( xTriggerLevelBytes ), sbTYPE_STREAM_BUFFER, NULL, NULL )
 
 #if ( configUSE_SB_COMPLETED_CALLBACK == 1 )
     #define xStreamBufferCreateWithCallback( xBufferSizeBytes, xTriggerLevelBytes, pxSendCompletedCallback, pxReceiveCompletedCallback ) \
     xStreamBufferGenericCreate( ( xBufferSizeBytes ), ( xTriggerLevelBytes ), sbTYPE_STREAM_BUFFER, ( pxSendCompletedCallback ), ( pxReceiveCompletedCallback ) )
->>>>>>> 6bcb1d75
 #endif
 
 /**
@@ -195,27 +176,17 @@
  *
  * @code{c}
  * StreamBufferHandle_t xStreamBufferCreateStatic( size_t xBufferSizeBytes,
-<<<<<<< HEAD
- *                                              size_t xTriggerLevelBytes,
- *                                              uint8_t *pucStreamBufferStorageArea,
- *                                              StaticStreamBuffer_t *pxStaticStreamBuffer );
-=======
  *                                                 size_t xTriggerLevelBytes,
  *                                                 uint8_t *pucStreamBufferStorageArea,
  *                                                 StaticStreamBuffer_t *pxStaticStreamBuffer );
->>>>>>> 6bcb1d75
  * @endcode
  * Creates a new stream buffer using statically allocated memory.  See
  * xStreamBufferCreate() for a version that uses dynamically allocated memory.
  *
  * configSUPPORT_STATIC_ALLOCATION must be set to 1 in FreeRTOSConfig.h for
-<<<<<<< HEAD
- * xStreamBufferCreateStatic() to be available.
-=======
  * xStreamBufferCreateStatic() to be available. configUSE_STREAM_BUFFERS must be
  * set to 1 in for FreeRTOSConfig.h for xStreamBufferCreateStatic() to be
  * available.
->>>>>>> 6bcb1d75
  *
  * @param xBufferSizeBytes The size, in bytes, of the buffer pointed to by the
  * pucStreamBufferStorageArea parameter.
@@ -293,13 +264,6 @@
  */
 
 #define xStreamBufferCreateStatic( xBufferSizeBytes, xTriggerLevelBytes, pucStreamBufferStorageArea, pxStaticStreamBuffer ) \
-<<<<<<< HEAD
-    xStreamBufferGenericCreateStatic( ( xBufferSizeBytes ), ( xTriggerLevelBytes ), pdFALSE, ( pucStreamBufferStorageArea ), ( pxStaticStreamBuffer ), NULL, NULL )
-
-#if ( configUSE_SB_COMPLETED_CALLBACK == 1 )
-    #define xStreamBufferCreateStaticWithCallback( xBufferSizeBytes, xTriggerLevelBytes, pucStreamBufferStorageArea, pxStaticStreamBuffer, pxSendCompletedCallback, pxReceiveCompletedCallback ) \
-    xStreamBufferGenericCreateStatic( ( xBufferSizeBytes ), ( xTriggerLevelBytes ), pdFALSE, ( pucStreamBufferStorageArea ), ( pxStaticStreamBuffer ), ( pxSendCompletedCallback ), ( pxReceiveCompletedCallback ) )
-=======
     xStreamBufferGenericCreateStatic( ( xBufferSizeBytes ), ( xTriggerLevelBytes ), sbTYPE_STREAM_BUFFER, ( pucStreamBufferStorageArea ), ( pxStaticStreamBuffer ), NULL, NULL )
 
 #if ( configUSE_SB_COMPLETED_CALLBACK == 1 )
@@ -493,7 +457,6 @@
 #if ( configUSE_SB_COMPLETED_CALLBACK == 1 )
     #define xStreamBatchingBufferCreateStaticWithCallback( xBufferSizeBytes, xTriggerLevelBytes, pucStreamBufferStorageArea, pxStaticStreamBuffer, pxSendCompletedCallback, pxReceiveCompletedCallback ) \
     xStreamBufferGenericCreateStatic( ( xBufferSizeBytes ), ( xTriggerLevelBytes ), sbTYPE_STREAM_BATCHING_BUFFER, ( pucStreamBufferStorageArea ), ( pxStaticStreamBuffer ), ( pxSendCompletedCallback ), ( pxReceiveCompletedCallback ) )
->>>>>>> 6bcb1d75
 #endif
 
 /**
@@ -509,12 +472,9 @@
  * buffer and storage area buffer. These are the same buffers that are supplied
  * at the time of creation.
  *
-<<<<<<< HEAD
-=======
  * configUSE_STREAM_BUFFERS must be set to 1 in for FreeRTOSConfig.h for
  * xStreamBufferGetStaticBuffers() to be available.
  *
->>>>>>> 6bcb1d75
  * @param xStreamBuffer The stream buffer for which to retrieve the buffers.
  *
  * @param ppucStreamBufferStorageArea Used to return a pointer to the stream
@@ -539,15 +499,9 @@
  *
  * @code{c}
  * size_t xStreamBufferSend( StreamBufferHandle_t xStreamBuffer,
-<<<<<<< HEAD
- *                        const void *pvTxData,
- *                        size_t xDataLengthBytes,
- *                        TickType_t xTicksToWait );
-=======
  *                           const void *pvTxData,
  *                           size_t xDataLengthBytes,
  *                           TickType_t xTicksToWait );
->>>>>>> 6bcb1d75
  * @endcode
  *
  * Sends bytes to a stream buffer.  The bytes are copied into the stream buffer.
@@ -571,12 +525,9 @@
  * xStreamBufferSendFromISR() to write to a stream buffer from an interrupt
  * service routine (ISR).
  *
-<<<<<<< HEAD
-=======
  * configUSE_STREAM_BUFFERS must be set to 1 in for FreeRTOSConfig.h for
  * xStreamBufferSend() to be available.
  *
->>>>>>> 6bcb1d75
  * @param xStreamBuffer The handle of the stream buffer to which a stream is
  * being sent.
  *
@@ -648,15 +599,9 @@
  *
  * @code{c}
  * size_t xStreamBufferSendFromISR( StreamBufferHandle_t xStreamBuffer,
-<<<<<<< HEAD
- *                               const void *pvTxData,
- *                               size_t xDataLengthBytes,
- *                               BaseType_t *pxHigherPriorityTaskWoken );
-=======
  *                                  const void *pvTxData,
  *                                  size_t xDataLengthBytes,
  *                                  BaseType_t *pxHigherPriorityTaskWoken );
->>>>>>> 6bcb1d75
  * @endcode
  *
  * Interrupt safe version of the API function that sends a stream of bytes to
@@ -681,12 +626,9 @@
  * xStreamBufferSendFromISR() to write to a stream buffer from an interrupt
  * service routine (ISR).
  *
-<<<<<<< HEAD
-=======
  * configUSE_STREAM_BUFFERS must be set to 1 in for FreeRTOSConfig.h for
  * xStreamBufferSendFromISR() to be available.
  *
->>>>>>> 6bcb1d75
  * @param xStreamBuffer The handle of the stream buffer to which a stream is
  * being sent.
  *
@@ -761,15 +703,9 @@
  *
  * @code{c}
  * size_t xStreamBufferReceive( StreamBufferHandle_t xStreamBuffer,
-<<<<<<< HEAD
- *                           void *pvRxData,
- *                           size_t xBufferLengthBytes,
- *                           TickType_t xTicksToWait );
-=======
  *                              void *pvRxData,
  *                              size_t xBufferLengthBytes,
  *                              TickType_t xTicksToWait );
->>>>>>> 6bcb1d75
  * @endcode
  *
  * Receives bytes from a stream buffer.
@@ -793,12 +729,9 @@
  * xStreamBufferReceiveFromISR() to read from a stream buffer from an
  * interrupt service routine (ISR).
  *
-<<<<<<< HEAD
-=======
  * configUSE_STREAM_BUFFERS must be set to 1 in for FreeRTOSConfig.h for
  * xStreamBufferReceive() to be available.
  *
->>>>>>> 6bcb1d75
  * @param xStreamBuffer The handle of the stream buffer from which bytes are to
  * be received.
  *
@@ -862,15 +795,9 @@
  *
  * @code{c}
  * size_t xStreamBufferReceiveFromISR( StreamBufferHandle_t xStreamBuffer,
-<<<<<<< HEAD
- *                                  void *pvRxData,
- *                                  size_t xBufferLengthBytes,
- *                                  BaseType_t *pxHigherPriorityTaskWoken );
-=======
  *                                     void *pvRxData,
  *                                     size_t xBufferLengthBytes,
  *                                     BaseType_t *pxHigherPriorityTaskWoken );
->>>>>>> 6bcb1d75
  * @endcode
  *
  * An interrupt safe version of the API function that receives bytes from a
@@ -880,12 +807,9 @@
  * Use xStreamBufferReceiveFromISR() to read bytes from a stream buffer from an
  * interrupt service routine (ISR).
  *
-<<<<<<< HEAD
-=======
  * configUSE_STREAM_BUFFERS must be set to 1 in for FreeRTOSConfig.h for
  * xStreamBufferReceiveFromISR() to be available.
  *
->>>>>>> 6bcb1d75
  * @param xStreamBuffer The handle of the stream buffer from which a stream
  * is being received.
  *
@@ -970,12 +894,9 @@
  * A stream buffer handle must not be used after the stream buffer has been
  * deleted.
  *
-<<<<<<< HEAD
-=======
  * configUSE_STREAM_BUFFERS must be set to 1 in for FreeRTOSConfig.h for
  * vStreamBufferDelete() to be available.
  *
->>>>>>> 6bcb1d75
  * @param xStreamBuffer The handle of the stream buffer to be deleted.
  *
  * \defgroup vStreamBufferDelete vStreamBufferDelete
@@ -993,12 +914,9 @@
  * Queries a stream buffer to see if it is full.  A stream buffer is full if it
  * does not have any free space, and therefore cannot accept any more data.
  *
-<<<<<<< HEAD
-=======
  * configUSE_STREAM_BUFFERS must be set to 1 in for FreeRTOSConfig.h for
  * xStreamBufferIsFull() to be available.
  *
->>>>>>> 6bcb1d75
  * @param xStreamBuffer The handle of the stream buffer being queried.
  *
  * @return If the stream buffer is full then pdTRUE is returned.  Otherwise
@@ -1019,12 +937,9 @@
  * Queries a stream buffer to see if it is empty.  A stream buffer is empty if
  * it does not contain any data.
  *
-<<<<<<< HEAD
-=======
  * configUSE_STREAM_BUFFERS must be set to 1 in for FreeRTOSConfig.h for
  * xStreamBufferIsEmpty() to be available.
  *
->>>>>>> 6bcb1d75
  * @param xStreamBuffer The handle of the stream buffer being queried.
  *
  * @return If the stream buffer is empty then pdTRUE is returned.  Otherwise
@@ -1047,8 +962,6 @@
  * are no tasks blocked waiting to either send to or receive from the stream
  * buffer.
  *
-<<<<<<< HEAD
-=======
  * Use xStreamBufferReset() to reset a stream buffer from a task.
  * Use xStreamBufferResetFromISR() to reset a stream buffer from an
  * interrupt service routine (ISR).
@@ -1056,7 +969,6 @@
  * configUSE_STREAM_BUFFERS must be set to 1 in for FreeRTOSConfig.h for
  * xStreamBufferReset() to be available.
  *
->>>>>>> 6bcb1d75
  * @param xStreamBuffer The handle of the stream buffer being reset.
  *
  * @return If the stream buffer is reset then pdPASS is returned.  If there was
@@ -1072,8 +984,6 @@
  * stream_buffer.h
  *
  * @code{c}
-<<<<<<< HEAD
-=======
  * BaseType_t xStreamBufferResetFromISR( StreamBufferHandle_t xStreamBuffer );
  * @endcode
  *
@@ -1106,7 +1016,6 @@
  * stream_buffer.h
  *
  * @code{c}
->>>>>>> 6bcb1d75
  * size_t xStreamBufferSpacesAvailable( StreamBufferHandle_t xStreamBuffer );
  * @endcode
  *
@@ -1114,12 +1023,9 @@
  * equal to the amount of data that can be sent to the stream buffer before it
  * is full.
  *
-<<<<<<< HEAD
-=======
  * configUSE_STREAM_BUFFERS must be set to 1 in for FreeRTOSConfig.h for
  * xStreamBufferSpacesAvailable() to be available.
  *
->>>>>>> 6bcb1d75
  * @param xStreamBuffer The handle of the stream buffer being queried.
  *
  * @return The number of bytes that can be written to the stream buffer before
@@ -1141,12 +1047,9 @@
  * the number of bytes that can be read from the stream buffer before the stream
  * buffer would be empty.
  *
-<<<<<<< HEAD
-=======
  * configUSE_STREAM_BUFFERS must be set to 1 in for FreeRTOSConfig.h for
  * xStreamBufferBytesAvailable() to be available.
  *
->>>>>>> 6bcb1d75
  * @param xStreamBuffer The handle of the stream buffer being queried.
  *
  * @return The number of bytes that can be read from the stream buffer before
@@ -1181,12 +1084,9 @@
  * A trigger level is set when the stream buffer is created, and can be modified
  * using xStreamBufferSetTriggerLevel().
  *
-<<<<<<< HEAD
-=======
  * configUSE_STREAM_BUFFERS must be set to 1 in for FreeRTOSConfig.h for
  * xStreamBufferSetTriggerLevel() to be available.
  *
->>>>>>> 6bcb1d75
  * @param xStreamBuffer The handle of the stream buffer being updated.
  *
  * @param xTriggerLevel The new trigger level for the stream buffer.
@@ -1221,12 +1121,9 @@
  * See the example implemented in FreeRTOS/Demo/Minimal/MessageBufferAMP.c for
  * additional information.
  *
-<<<<<<< HEAD
-=======
  * configUSE_STREAM_BUFFERS must be set to 1 in for FreeRTOSConfig.h for
  * xStreamBufferSendCompletedFromISR() to be available.
  *
->>>>>>> 6bcb1d75
  * @param xStreamBuffer The handle of the stream buffer to which data was
  * written.
  *
@@ -1268,12 +1165,9 @@
  * See the example implemented in FreeRTOS/Demo/Minimal/MessageBufferAMP.c for
  * additional information.
  *
-<<<<<<< HEAD
-=======
  * configUSE_STREAM_BUFFERS must be set to 1 in for FreeRTOSConfig.h for
  * xStreamBufferReceiveCompletedFromISR() to be available.
  *
->>>>>>> 6bcb1d75
  * @param xStreamBuffer The handle of the stream buffer from which data was
  * read.
  *
@@ -1294,12 +1188,6 @@
 BaseType_t xStreamBufferReceiveCompletedFromISR( StreamBufferHandle_t xStreamBuffer,
                                                  BaseType_t * pxHigherPriorityTaskWoken ) PRIVILEGED_FUNCTION;
 
-<<<<<<< HEAD
-/* Functions below here are not part of the public API. */
-StreamBufferHandle_t xStreamBufferGenericCreate( size_t xBufferSizeBytes,
-                                                 size_t xTriggerLevelBytes,
-                                                 BaseType_t xIsMessageBuffer,
-=======
 /**
  * stream_buffer.h
  *
@@ -1361,18 +1249,13 @@
 StreamBufferHandle_t xStreamBufferGenericCreate( size_t xBufferSizeBytes,
                                                  size_t xTriggerLevelBytes,
                                                  BaseType_t xStreamBufferType,
->>>>>>> 6bcb1d75
                                                  StreamBufferCallbackFunction_t pxSendCompletedCallback,
                                                  StreamBufferCallbackFunction_t pxReceiveCompletedCallback ) PRIVILEGED_FUNCTION;
 
 #if ( configSUPPORT_STATIC_ALLOCATION == 1 )
     StreamBufferHandle_t xStreamBufferGenericCreateStatic( size_t xBufferSizeBytes,
                                                            size_t xTriggerLevelBytes,
-<<<<<<< HEAD
-                                                           BaseType_t xIsMessageBuffer,
-=======
                                                            BaseType_t xStreamBufferType,
->>>>>>> 6bcb1d75
                                                            uint8_t * const pucStreamBufferStorageArea,
                                                            StaticStreamBuffer_t * const pxStaticStreamBuffer,
                                                            StreamBufferCallbackFunction_t pxSendCompletedCallback,
