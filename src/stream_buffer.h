--- conflicted
+++ resolved
@@ -1,873 +1,869 @@
-/*
-<<<<<<< HEAD
- * FreeRTOS Kernel V10.4.5
-=======
- * FreeRTOS Kernel V10.4.6
->>>>>>> 14170753
- * Copyright (C) 2021 Amazon.com, Inc. or its affiliates.  All Rights Reserved.
- *
- * SPDX-License-Identifier: MIT
- *
- * Permission is hereby granted, free of charge, to any person obtaining a copy of
- * this software and associated documentation files (the "Software"), to deal in
- * the Software without restriction, including without limitation the rights to
- * use, copy, modify, merge, publish, distribute, sublicense, and/or sell copies of
- * the Software, and to permit persons to whom the Software is furnished to do so,
- * subject to the following conditions:
- *
- * The above copyright notice and this permission notice shall be included in all
- * copies or substantial portions of the Software.
- *
- * THE SOFTWARE IS PROVIDED "AS IS", WITHOUT WARRANTY OF ANY KIND, EXPRESS OR
- * IMPLIED, INCLUDING BUT NOT LIMITED TO THE WARRANTIES OF MERCHANTABILITY, FITNESS
- * FOR A PARTICULAR PURPOSE AND NONINFRINGEMENT. IN NO EVENT SHALL THE AUTHORS OR
- * COPYRIGHT HOLDERS BE LIABLE FOR ANY CLAIM, DAMAGES OR OTHER LIABILITY, WHETHER
- * IN AN ACTION OF CONTRACT, TORT OR OTHERWISE, ARISING FROM, OUT OF OR IN
- * CONNECTION WITH THE SOFTWARE OR THE USE OR OTHER DEALINGS IN THE SOFTWARE.
- *
- * https://www.FreeRTOS.org
- * https://github.com/FreeRTOS
- *
- */
-
-/*
- * Stream buffers are used to send a continuous stream of data from one task or
- * interrupt to another.  Their implementation is light weight, making them
- * particularly suited for interrupt to task and core to core communication
- * scenarios.
- *
- * ***NOTE***:  Uniquely among FreeRTOS objects, the stream buffer
- * implementation (so also the message buffer implementation, as message buffers
- * are built on top of stream buffers) assumes there is only one task or
- * interrupt that will write to the buffer (the writer), and only one task or
- * interrupt that will read from the buffer (the reader).  It is safe for the
- * writer and reader to be different tasks or interrupts, but, unlike other
- * FreeRTOS objects, it is not safe to have multiple different writers or
- * multiple different readers.  If there are to be multiple different writers
- * then the application writer must place each call to a writing API function
- * (such as xStreamBufferSend()) inside a critical section and set the send
- * block time to 0.  Likewise, if there are to be multiple different readers
- * then the application writer must place each call to a reading API function
- * (such as xStreamBufferReceive()) inside a critical section section and set the
- * receive block time to 0.
- *
- */
-
-#ifndef STREAM_BUFFER_H
-#define STREAM_BUFFER_H
-
-#ifndef INC_FREERTOS_H
-    #error "include FreeRTOS.h must appear in source files before include stream_buffer.h"
-#endif
-
-/* *INDENT-OFF* */
-#if defined( __cplusplus )
-    extern "C" {
-#endif
-/* *INDENT-ON* */
-
-/**
- * Type by which stream buffers are referenced.  For example, a call to
- * xStreamBufferCreate() returns an StreamBufferHandle_t variable that can
- * then be used as a parameter to xStreamBufferSend(), xStreamBufferReceive(),
- * etc.
- */
-struct StreamBufferDef_t;
-typedef struct StreamBufferDef_t * StreamBufferHandle_t;
-
-
-/**
- * stream_buffer.h
- *
- * @code{c}
- * StreamBufferHandle_t xStreamBufferCreate( size_t xBufferSizeBytes, size_t xTriggerLevelBytes );
- * @endcode
- *
- * Creates a new stream buffer using dynamically allocated memory.  See
- * xStreamBufferCreateStatic() for a version that uses statically allocated
- * memory (memory that is allocated at compile time).
- *
- * configSUPPORT_DYNAMIC_ALLOCATION must be set to 1 or left undefined in
- * FreeRTOSConfig.h for xStreamBufferCreate() to be available.
- *
- * @param xBufferSizeBytes The total number of bytes the stream buffer will be
- * able to hold at any one time.
- *
- * @param xTriggerLevelBytes The number of bytes that must be in the stream
- * buffer before a task that is blocked on the stream buffer to wait for data is
- * moved out of the blocked state.  For example, if a task is blocked on a read
- * of an empty stream buffer that has a trigger level of 1 then the task will be
- * unblocked when a single byte is written to the buffer or the task's block
- * time expires.  As another example, if a task is blocked on a read of an empty
- * stream buffer that has a trigger level of 10 then the task will not be
- * unblocked until the stream buffer contains at least 10 bytes or the task's
- * block time expires.  If a reading task's block time expires before the
- * trigger level is reached then the task will still receive however many bytes
- * are actually available.  Setting a trigger level of 0 will result in a
- * trigger level of 1 being used.  It is not valid to specify a trigger level
- * that is greater than the buffer size.
- *
- * @return If NULL is returned, then the stream buffer cannot be created
- * because there is insufficient heap memory available for FreeRTOS to allocate
- * the stream buffer data structures and storage area.  A non-NULL value being
- * returned indicates that the stream buffer has been created successfully -
- * the returned value should be stored as the handle to the created stream
- * buffer.
- *
- * Example use:
- * @code{c}
- *
- * void vAFunction( void )
- * {
- * StreamBufferHandle_t xStreamBuffer;
- * const size_t xStreamBufferSizeBytes = 100, xTriggerLevel = 10;
- *
- *  // Create a stream buffer that can hold 100 bytes.  The memory used to hold
- *  // both the stream buffer structure and the data in the stream buffer is
- *  // allocated dynamically.
- *  xStreamBuffer = xStreamBufferCreate( xStreamBufferSizeBytes, xTriggerLevel );
- *
- *  if( xStreamBuffer == NULL )
- *  {
- *      // There was not enough heap memory space available to create the
- *      // stream buffer.
- *  }
- *  else
- *  {
- *      // The stream buffer was created successfully and can now be used.
- *  }
- * }
- * @endcode
- * \defgroup xStreamBufferCreate xStreamBufferCreate
- * \ingroup StreamBufferManagement
- */
-#define xStreamBufferCreate( xBufferSizeBytes, xTriggerLevelBytes )    xStreamBufferGenericCreate( xBufferSizeBytes, xTriggerLevelBytes, pdFALSE )
-
-/**
- * stream_buffer.h
- *
- * @code{c}
- * StreamBufferHandle_t xStreamBufferCreateStatic( size_t xBufferSizeBytes,
- *                                              size_t xTriggerLevelBytes,
- *                                              uint8_t *pucStreamBufferStorageArea,
- *                                              StaticStreamBuffer_t *pxStaticStreamBuffer );
- * @endcode
- * Creates a new stream buffer using statically allocated memory.  See
- * xStreamBufferCreate() for a version that uses dynamically allocated memory.
- *
- * configSUPPORT_STATIC_ALLOCATION must be set to 1 in FreeRTOSConfig.h for
- * xStreamBufferCreateStatic() to be available.
- *
- * @param xBufferSizeBytes The size, in bytes, of the buffer pointed to by the
- * pucStreamBufferStorageArea parameter.
- *
- * @param xTriggerLevelBytes The number of bytes that must be in the stream
- * buffer before a task that is blocked on the stream buffer to wait for data is
- * moved out of the blocked state.  For example, if a task is blocked on a read
- * of an empty stream buffer that has a trigger level of 1 then the task will be
- * unblocked when a single byte is written to the buffer or the task's block
- * time expires.  As another example, if a task is blocked on a read of an empty
- * stream buffer that has a trigger level of 10 then the task will not be
- * unblocked until the stream buffer contains at least 10 bytes or the task's
- * block time expires.  If a reading task's block time expires before the
- * trigger level is reached then the task will still receive however many bytes
- * are actually available.  Setting a trigger level of 0 will result in a
- * trigger level of 1 being used.  It is not valid to specify a trigger level
- * that is greater than the buffer size.
- *
- * @param pucStreamBufferStorageArea Must point to a uint8_t array that is at
- * least xBufferSizeBytes big.  This is the array to which streams are
- * copied when they are written to the stream buffer.
- *
- * @param pxStaticStreamBuffer Must point to a variable of type
- * StaticStreamBuffer_t, which will be used to hold the stream buffer's data
- * structure.
- *
- * @return If the stream buffer is created successfully then a handle to the
- * created stream buffer is returned. If either pucStreamBufferStorageArea or
- * pxStaticstreamBuffer are NULL then NULL is returned.
- *
- * Example use:
- * @code{c}
- *
- * // Used to dimension the array used to hold the streams.  The available space
- * // will actually be one less than this, so 999.
- #define STORAGE_SIZE_BYTES 1000
- *
- * // Defines the memory that will actually hold the streams within the stream
- * // buffer.
- * static uint8_t ucStorageBuffer[ STORAGE_SIZE_BYTES ];
- *
- * // The variable used to hold the stream buffer structure.
- * StaticStreamBuffer_t xStreamBufferStruct;
- *
- * void MyFunction( void )
- * {
- * StreamBufferHandle_t xStreamBuffer;
- * const size_t xTriggerLevel = 1;
- *
- *  xStreamBuffer = xStreamBufferCreateStatic( sizeof( ucStorageBuffer ),
- *                                             xTriggerLevel,
- *                                             ucStorageBuffer,
- *                                             &xStreamBufferStruct );
- *
- *  // As neither the pucStreamBufferStorageArea or pxStaticStreamBuffer
- *  // parameters were NULL, xStreamBuffer will not be NULL, and can be used to
- *  // reference the created stream buffer in other stream buffer API calls.
- *
- *  // Other code that uses the stream buffer can go here.
- * }
- *
- * @endcode
- * \defgroup xStreamBufferCreateStatic xStreamBufferCreateStatic
- * \ingroup StreamBufferManagement
- */
-#define xStreamBufferCreateStatic( xBufferSizeBytes, xTriggerLevelBytes, pucStreamBufferStorageArea, pxStaticStreamBuffer ) \
-    xStreamBufferGenericCreateStatic( xBufferSizeBytes, xTriggerLevelBytes, pdFALSE, pucStreamBufferStorageArea, pxStaticStreamBuffer )
-
-/**
- * stream_buffer.h
- *
- * @code{c}
- * size_t xStreamBufferSend( StreamBufferHandle_t xStreamBuffer,
- *                        const void *pvTxData,
- *                        size_t xDataLengthBytes,
- *                        TickType_t xTicksToWait );
- * @endcode
- *
- * Sends bytes to a stream buffer.  The bytes are copied into the stream buffer.
- *
- * ***NOTE***:  Uniquely among FreeRTOS objects, the stream buffer
- * implementation (so also the message buffer implementation, as message buffers
- * are built on top of stream buffers) assumes there is only one task or
- * interrupt that will write to the buffer (the writer), and only one task or
- * interrupt that will read from the buffer (the reader).  It is safe for the
- * writer and reader to be different tasks or interrupts, but, unlike other
- * FreeRTOS objects, it is not safe to have multiple different writers or
- * multiple different readers.  If there are to be multiple different writers
- * then the application writer must place each call to a writing API function
- * (such as xStreamBufferSend()) inside a critical section and set the send
- * block time to 0.  Likewise, if there are to be multiple different readers
- * then the application writer must place each call to a reading API function
- * (such as xStreamBufferReceive()) inside a critical section and set the receive
- * block time to 0.
- *
- * Use xStreamBufferSend() to write to a stream buffer from a task.  Use
- * xStreamBufferSendFromISR() to write to a stream buffer from an interrupt
- * service routine (ISR).
- *
- * @param xStreamBuffer The handle of the stream buffer to which a stream is
- * being sent.
- *
- * @param pvTxData A pointer to the buffer that holds the bytes to be copied
- * into the stream buffer.
- *
- * @param xDataLengthBytes   The maximum number of bytes to copy from pvTxData
- * into the stream buffer.
- *
- * @param xTicksToWait The maximum amount of time the task should remain in the
- * Blocked state to wait for enough space to become available in the stream
- * buffer, should the stream buffer contain too little space to hold the
- * another xDataLengthBytes bytes.  The block time is specified in tick periods,
- * so the absolute time it represents is dependent on the tick frequency.  The
- * macro pdMS_TO_TICKS() can be used to convert a time specified in milliseconds
- * into a time specified in ticks.  Setting xTicksToWait to portMAX_DELAY will
- * cause the task to wait indefinitely (without timing out), provided
- * INCLUDE_vTaskSuspend is set to 1 in FreeRTOSConfig.h.  If a task times out
- * before it can write all xDataLengthBytes into the buffer it will still write
- * as many bytes as possible.  A task does not use any CPU time when it is in
- * the blocked state.
- *
- * @return The number of bytes written to the stream buffer.  If a task times
- * out before it can write all xDataLengthBytes into the buffer it will still
- * write as many bytes as possible.
- *
- * Example use:
- * @code{c}
- * void vAFunction( StreamBufferHandle_t xStreamBuffer )
- * {
- * size_t xBytesSent;
- * uint8_t ucArrayToSend[] = { 0, 1, 2, 3 };
- * char *pcStringToSend = "String to send";
- * const TickType_t x100ms = pdMS_TO_TICKS( 100 );
- *
- *  // Send an array to the stream buffer, blocking for a maximum of 100ms to
- *  // wait for enough space to be available in the stream buffer.
- *  xBytesSent = xStreamBufferSend( xStreamBuffer, ( void * ) ucArrayToSend, sizeof( ucArrayToSend ), x100ms );
- *
- *  if( xBytesSent != sizeof( ucArrayToSend ) )
- *  {
- *      // The call to xStreamBufferSend() times out before there was enough
- *      // space in the buffer for the data to be written, but it did
- *      // successfully write xBytesSent bytes.
- *  }
- *
- *  // Send the string to the stream buffer.  Return immediately if there is not
- *  // enough space in the buffer.
- *  xBytesSent = xStreamBufferSend( xStreamBuffer, ( void * ) pcStringToSend, strlen( pcStringToSend ), 0 );
- *
- *  if( xBytesSent != strlen( pcStringToSend ) )
- *  {
- *      // The entire string could not be added to the stream buffer because
- *      // there was not enough free space in the buffer, but xBytesSent bytes
- *      // were sent.  Could try again to send the remaining bytes.
- *  }
- * }
- * @endcode
- * \defgroup xStreamBufferSend xStreamBufferSend
- * \ingroup StreamBufferManagement
- */
-size_t xStreamBufferSend( StreamBufferHandle_t xStreamBuffer,
-                          const void * pvTxData,
-                          size_t xDataLengthBytes,
-                          TickType_t xTicksToWait ) PRIVILEGED_FUNCTION;
-
-/**
- * stream_buffer.h
- *
- * @code{c}
- * size_t xStreamBufferSendFromISR( StreamBufferHandle_t xStreamBuffer,
- *                               const void *pvTxData,
- *                               size_t xDataLengthBytes,
- *                               BaseType_t *pxHigherPriorityTaskWoken );
- * @endcode
- *
- * Interrupt safe version of the API function that sends a stream of bytes to
- * the stream buffer.
- *
- * ***NOTE***:  Uniquely among FreeRTOS objects, the stream buffer
- * implementation (so also the message buffer implementation, as message buffers
- * are built on top of stream buffers) assumes there is only one task or
- * interrupt that will write to the buffer (the writer), and only one task or
- * interrupt that will read from the buffer (the reader).  It is safe for the
- * writer and reader to be different tasks or interrupts, but, unlike other
- * FreeRTOS objects, it is not safe to have multiple different writers or
- * multiple different readers.  If there are to be multiple different writers
- * then the application writer must place each call to a writing API function
- * (such as xStreamBufferSend()) inside a critical section and set the send
- * block time to 0.  Likewise, if there are to be multiple different readers
- * then the application writer must place each call to a reading API function
- * (such as xStreamBufferReceive()) inside a critical section and set the receive
- * block time to 0.
- *
- * Use xStreamBufferSend() to write to a stream buffer from a task.  Use
- * xStreamBufferSendFromISR() to write to a stream buffer from an interrupt
- * service routine (ISR).
- *
- * @param xStreamBuffer The handle of the stream buffer to which a stream is
- * being sent.
- *
- * @param pvTxData A pointer to the data that is to be copied into the stream
- * buffer.
- *
- * @param xDataLengthBytes The maximum number of bytes to copy from pvTxData
- * into the stream buffer.
- *
- * @param pxHigherPriorityTaskWoken  It is possible that a stream buffer will
- * have a task blocked on it waiting for data.  Calling
- * xStreamBufferSendFromISR() can make data available, and so cause a task that
- * was waiting for data to leave the Blocked state.  If calling
- * xStreamBufferSendFromISR() causes a task to leave the Blocked state, and the
- * unblocked task has a priority higher than the currently executing task (the
- * task that was interrupted), then, internally, xStreamBufferSendFromISR()
- * will set *pxHigherPriorityTaskWoken to pdTRUE.  If
- * xStreamBufferSendFromISR() sets this value to pdTRUE, then normally a
- * context switch should be performed before the interrupt is exited.  This will
- * ensure that the interrupt returns directly to the highest priority Ready
- * state task.  *pxHigherPriorityTaskWoken should be set to pdFALSE before it
- * is passed into the function.  See the example code below for an example.
- *
- * @return The number of bytes actually written to the stream buffer, which will
- * be less than xDataLengthBytes if the stream buffer didn't have enough free
- * space for all the bytes to be written.
- *
- * Example use:
- * @code{c}
- * // A stream buffer that has already been created.
- * StreamBufferHandle_t xStreamBuffer;
- *
- * void vAnInterruptServiceRoutine( void )
- * {
- * size_t xBytesSent;
- * char *pcStringToSend = "String to send";
- * BaseType_t xHigherPriorityTaskWoken = pdFALSE; // Initialised to pdFALSE.
- *
- *  // Attempt to send the string to the stream buffer.
- *  xBytesSent = xStreamBufferSendFromISR( xStreamBuffer,
- *                                         ( void * ) pcStringToSend,
- *                                         strlen( pcStringToSend ),
- *                                         &xHigherPriorityTaskWoken );
- *
- *  if( xBytesSent != strlen( pcStringToSend ) )
- *  {
- *      // There was not enough free space in the stream buffer for the entire
- *      // string to be written, ut xBytesSent bytes were written.
- *  }
- *
- *  // If xHigherPriorityTaskWoken was set to pdTRUE inside
- *  // xStreamBufferSendFromISR() then a task that has a priority above the
- *  // priority of the currently executing task was unblocked and a context
- *  // switch should be performed to ensure the ISR returns to the unblocked
- *  // task.  In most FreeRTOS ports this is done by simply passing
- *  // xHigherPriorityTaskWoken into taskYIELD_FROM_ISR(), which will test the
- *  // variables value, and perform the context switch if necessary.  Check the
- *  // documentation for the port in use for port specific instructions.
- *  taskYIELD_FROM_ISR( xHigherPriorityTaskWoken );
- * }
- * @endcode
- * \defgroup xStreamBufferSendFromISR xStreamBufferSendFromISR
- * \ingroup StreamBufferManagement
- */
-size_t xStreamBufferSendFromISR( StreamBufferHandle_t xStreamBuffer,
-                                 const void * pvTxData,
-                                 size_t xDataLengthBytes,
-                                 BaseType_t * const pxHigherPriorityTaskWoken ) PRIVILEGED_FUNCTION;
-
-/**
- * stream_buffer.h
- *
- * @code{c}
- * size_t xStreamBufferReceive( StreamBufferHandle_t xStreamBuffer,
- *                           void *pvRxData,
- *                           size_t xBufferLengthBytes,
- *                           TickType_t xTicksToWait );
- * @endcode
- *
- * Receives bytes from a stream buffer.
- *
- * ***NOTE***:  Uniquely among FreeRTOS objects, the stream buffer
- * implementation (so also the message buffer implementation, as message buffers
- * are built on top of stream buffers) assumes there is only one task or
- * interrupt that will write to the buffer (the writer), and only one task or
- * interrupt that will read from the buffer (the reader).  It is safe for the
- * writer and reader to be different tasks or interrupts, but, unlike other
- * FreeRTOS objects, it is not safe to have multiple different writers or
- * multiple different readers.  If there are to be multiple different writers
- * then the application writer must place each call to a writing API function
- * (such as xStreamBufferSend()) inside a critical section and set the send
- * block time to 0.  Likewise, if there are to be multiple different readers
- * then the application writer must place each call to a reading API function
- * (such as xStreamBufferReceive()) inside a critical section and set the receive
- * block time to 0.
- *
- * Use xStreamBufferReceive() to read from a stream buffer from a task.  Use
- * xStreamBufferReceiveFromISR() to read from a stream buffer from an
- * interrupt service routine (ISR).
- *
- * @param xStreamBuffer The handle of the stream buffer from which bytes are to
- * be received.
- *
- * @param pvRxData A pointer to the buffer into which the received bytes will be
- * copied.
- *
- * @param xBufferLengthBytes The length of the buffer pointed to by the
- * pvRxData parameter.  This sets the maximum number of bytes to receive in one
- * call.  xStreamBufferReceive will return as many bytes as possible up to a
- * maximum set by xBufferLengthBytes.
- *
- * @param xTicksToWait The maximum amount of time the task should remain in the
- * Blocked state to wait for data to become available if the stream buffer is
- * empty.  xStreamBufferReceive() will return immediately if xTicksToWait is
- * zero.  The block time is specified in tick periods, so the absolute time it
- * represents is dependent on the tick frequency.  The macro pdMS_TO_TICKS() can
- * be used to convert a time specified in milliseconds into a time specified in
- * ticks.  Setting xTicksToWait to portMAX_DELAY will cause the task to wait
- * indefinitely (without timing out), provided INCLUDE_vTaskSuspend is set to 1
- * in FreeRTOSConfig.h.  A task does not use any CPU time when it is in the
- * Blocked state.
- *
- * @return The number of bytes actually read from the stream buffer, which will
- * be less than xBufferLengthBytes if the call to xStreamBufferReceive() timed
- * out before xBufferLengthBytes were available.
- *
- * Example use:
- * @code{c}
- * void vAFunction( StreamBuffer_t xStreamBuffer )
- * {
- * uint8_t ucRxData[ 20 ];
- * size_t xReceivedBytes;
- * const TickType_t xBlockTime = pdMS_TO_TICKS( 20 );
- *
- *  // Receive up to another sizeof( ucRxData ) bytes from the stream buffer.
- *  // Wait in the Blocked state (so not using any CPU processing time) for a
- *  // maximum of 100ms for the full sizeof( ucRxData ) number of bytes to be
- *  // available.
- *  xReceivedBytes = xStreamBufferReceive( xStreamBuffer,
- *                                         ( void * ) ucRxData,
- *                                         sizeof( ucRxData ),
- *                                         xBlockTime );
- *
- *  if( xReceivedBytes > 0 )
- *  {
- *      // A ucRxData contains another xRecievedBytes bytes of data, which can
- *      // be processed here....
- *  }
- * }
- * @endcode
- * \defgroup xStreamBufferReceive xStreamBufferReceive
- * \ingroup StreamBufferManagement
- */
-size_t xStreamBufferReceive( StreamBufferHandle_t xStreamBuffer,
-                             void * pvRxData,
-                             size_t xBufferLengthBytes,
-                             TickType_t xTicksToWait ) PRIVILEGED_FUNCTION;
-
-/**
- * stream_buffer.h
- *
- * @code{c}
- * size_t xStreamBufferReceiveFromISR( StreamBufferHandle_t xStreamBuffer,
- *                                  void *pvRxData,
- *                                  size_t xBufferLengthBytes,
- *                                  BaseType_t *pxHigherPriorityTaskWoken );
- * @endcode
- *
- * An interrupt safe version of the API function that receives bytes from a
- * stream buffer.
- *
- * Use xStreamBufferReceive() to read bytes from a stream buffer from a task.
- * Use xStreamBufferReceiveFromISR() to read bytes from a stream buffer from an
- * interrupt service routine (ISR).
- *
- * @param xStreamBuffer The handle of the stream buffer from which a stream
- * is being received.
- *
- * @param pvRxData A pointer to the buffer into which the received bytes are
- * copied.
- *
- * @param xBufferLengthBytes The length of the buffer pointed to by the
- * pvRxData parameter.  This sets the maximum number of bytes to receive in one
- * call.  xStreamBufferReceive will return as many bytes as possible up to a
- * maximum set by xBufferLengthBytes.
- *
- * @param pxHigherPriorityTaskWoken  It is possible that a stream buffer will
- * have a task blocked on it waiting for space to become available.  Calling
- * xStreamBufferReceiveFromISR() can make space available, and so cause a task
- * that is waiting for space to leave the Blocked state.  If calling
- * xStreamBufferReceiveFromISR() causes a task to leave the Blocked state, and
- * the unblocked task has a priority higher than the currently executing task
- * (the task that was interrupted), then, internally,
- * xStreamBufferReceiveFromISR() will set *pxHigherPriorityTaskWoken to pdTRUE.
- * If xStreamBufferReceiveFromISR() sets this value to pdTRUE, then normally a
- * context switch should be performed before the interrupt is exited.  That will
- * ensure the interrupt returns directly to the highest priority Ready state
- * task.  *pxHigherPriorityTaskWoken should be set to pdFALSE before it is
- * passed into the function.  See the code example below for an example.
- *
- * @return The number of bytes read from the stream buffer, if any.
- *
- * Example use:
- * @code{c}
- * // A stream buffer that has already been created.
- * StreamBuffer_t xStreamBuffer;
- *
- * void vAnInterruptServiceRoutine( void )
- * {
- * uint8_t ucRxData[ 20 ];
- * size_t xReceivedBytes;
- * BaseType_t xHigherPriorityTaskWoken = pdFALSE;  // Initialised to pdFALSE.
- *
- *  // Receive the next stream from the stream buffer.
- *  xReceivedBytes = xStreamBufferReceiveFromISR( xStreamBuffer,
- *                                                ( void * ) ucRxData,
- *                                                sizeof( ucRxData ),
- *                                                &xHigherPriorityTaskWoken );
- *
- *  if( xReceivedBytes > 0 )
- *  {
- *      // ucRxData contains xReceivedBytes read from the stream buffer.
- *      // Process the stream here....
- *  }
- *
- *  // If xHigherPriorityTaskWoken was set to pdTRUE inside
- *  // xStreamBufferReceiveFromISR() then a task that has a priority above the
- *  // priority of the currently executing task was unblocked and a context
- *  // switch should be performed to ensure the ISR returns to the unblocked
- *  // task.  In most FreeRTOS ports this is done by simply passing
- *  // xHigherPriorityTaskWoken into taskYIELD_FROM_ISR(), which will test the
- *  // variables value, and perform the context switch if necessary.  Check the
- *  // documentation for the port in use for port specific instructions.
- *  taskYIELD_FROM_ISR( xHigherPriorityTaskWoken );
- * }
- * @endcode
- * \defgroup xStreamBufferReceiveFromISR xStreamBufferReceiveFromISR
- * \ingroup StreamBufferManagement
- */
-size_t xStreamBufferReceiveFromISR( StreamBufferHandle_t xStreamBuffer,
-                                    void * pvRxData,
-                                    size_t xBufferLengthBytes,
-                                    BaseType_t * const pxHigherPriorityTaskWoken ) PRIVILEGED_FUNCTION;
-
-/**
- * stream_buffer.h
- *
- * @code{c}
- * void vStreamBufferDelete( StreamBufferHandle_t xStreamBuffer );
- * @endcode
- *
- * Deletes a stream buffer that was previously created using a call to
- * xStreamBufferCreate() or xStreamBufferCreateStatic().  If the stream
- * buffer was created using dynamic memory (that is, by xStreamBufferCreate()),
- * then the allocated memory is freed.
- *
- * A stream buffer handle must not be used after the stream buffer has been
- * deleted.
- *
- * @param xStreamBuffer The handle of the stream buffer to be deleted.
- *
- * \defgroup vStreamBufferDelete vStreamBufferDelete
- * \ingroup StreamBufferManagement
- */
-void vStreamBufferDelete( StreamBufferHandle_t xStreamBuffer ) PRIVILEGED_FUNCTION;
-
-/**
- * stream_buffer.h
- *
- * @code{c}
- * BaseType_t xStreamBufferIsFull( StreamBufferHandle_t xStreamBuffer );
- * @endcode
- *
- * Queries a stream buffer to see if it is full.  A stream buffer is full if it
- * does not have any free space, and therefore cannot accept any more data.
- *
- * @param xStreamBuffer The handle of the stream buffer being queried.
- *
- * @return If the stream buffer is full then pdTRUE is returned.  Otherwise
- * pdFALSE is returned.
- *
- * \defgroup xStreamBufferIsFull xStreamBufferIsFull
- * \ingroup StreamBufferManagement
- */
-BaseType_t xStreamBufferIsFull( StreamBufferHandle_t xStreamBuffer ) PRIVILEGED_FUNCTION;
-
-/**
- * stream_buffer.h
- *
- * @code{c}
- * BaseType_t xStreamBufferIsEmpty( StreamBufferHandle_t xStreamBuffer );
- * @endcode
- *
- * Queries a stream buffer to see if it is empty.  A stream buffer is empty if
- * it does not contain any data.
- *
- * @param xStreamBuffer The handle of the stream buffer being queried.
- *
- * @return If the stream buffer is empty then pdTRUE is returned.  Otherwise
- * pdFALSE is returned.
- *
- * \defgroup xStreamBufferIsEmpty xStreamBufferIsEmpty
- * \ingroup StreamBufferManagement
- */
-BaseType_t xStreamBufferIsEmpty( StreamBufferHandle_t xStreamBuffer ) PRIVILEGED_FUNCTION;
-
-/**
- * stream_buffer.h
- *
- * @code{c}
- * BaseType_t xStreamBufferReset( StreamBufferHandle_t xStreamBuffer );
- * @endcode
- *
- * Resets a stream buffer to its initial, empty, state.  Any data that was in
- * the stream buffer is discarded.  A stream buffer can only be reset if there
- * are no tasks blocked waiting to either send to or receive from the stream
- * buffer.
- *
- * @param xStreamBuffer The handle of the stream buffer being reset.
- *
- * @return If the stream buffer is reset then pdPASS is returned.  If there was
- * a task blocked waiting to send to or read from the stream buffer then the
- * stream buffer is not reset and pdFAIL is returned.
- *
- * \defgroup xStreamBufferReset xStreamBufferReset
- * \ingroup StreamBufferManagement
- */
-BaseType_t xStreamBufferReset( StreamBufferHandle_t xStreamBuffer ) PRIVILEGED_FUNCTION;
-
-/**
- * stream_buffer.h
- *
- * @code{c}
- * size_t xStreamBufferSpacesAvailable( StreamBufferHandle_t xStreamBuffer );
- * @endcode
- *
- * Queries a stream buffer to see how much free space it contains, which is
- * equal to the amount of data that can be sent to the stream buffer before it
- * is full.
- *
- * @param xStreamBuffer The handle of the stream buffer being queried.
- *
- * @return The number of bytes that can be written to the stream buffer before
- * the stream buffer would be full.
- *
- * \defgroup xStreamBufferSpacesAvailable xStreamBufferSpacesAvailable
- * \ingroup StreamBufferManagement
- */
-size_t xStreamBufferSpacesAvailable( StreamBufferHandle_t xStreamBuffer ) PRIVILEGED_FUNCTION;
-
-/**
- * stream_buffer.h
- *
- * @code{c}
- * size_t xStreamBufferBytesAvailable( StreamBufferHandle_t xStreamBuffer );
- * @endcode
- *
- * Queries a stream buffer to see how much data it contains, which is equal to
- * the number of bytes that can be read from the stream buffer before the stream
- * buffer would be empty.
- *
- * @param xStreamBuffer The handle of the stream buffer being queried.
- *
- * @return The number of bytes that can be read from the stream buffer before
- * the stream buffer would be empty.
- *
- * \defgroup xStreamBufferBytesAvailable xStreamBufferBytesAvailable
- * \ingroup StreamBufferManagement
- */
-size_t xStreamBufferBytesAvailable( StreamBufferHandle_t xStreamBuffer ) PRIVILEGED_FUNCTION;
-
-/**
- * stream_buffer.h
- *
- * @code{c}
- * BaseType_t xStreamBufferSetTriggerLevel( StreamBufferHandle_t xStreamBuffer, size_t xTriggerLevel );
- * @endcode
- *
- * A stream buffer's trigger level is the number of bytes that must be in the
- * stream buffer before a task that is blocked on the stream buffer to
- * wait for data is moved out of the blocked state.  For example, if a task is
- * blocked on a read of an empty stream buffer that has a trigger level of 1
- * then the task will be unblocked when a single byte is written to the buffer
- * or the task's block time expires.  As another example, if a task is blocked
- * on a read of an empty stream buffer that has a trigger level of 10 then the
- * task will not be unblocked until the stream buffer contains at least 10 bytes
- * or the task's block time expires.  If a reading task's block time expires
- * before the trigger level is reached then the task will still receive however
- * many bytes are actually available.  Setting a trigger level of 0 will result
- * in a trigger level of 1 being used.  It is not valid to specify a trigger
- * level that is greater than the buffer size.
- *
- * A trigger level is set when the stream buffer is created, and can be modified
- * using xStreamBufferSetTriggerLevel().
- *
- * @param xStreamBuffer The handle of the stream buffer being updated.
- *
- * @param xTriggerLevel The new trigger level for the stream buffer.
- *
- * @return If xTriggerLevel was less than or equal to the stream buffer's length
- * then the trigger level will be updated and pdTRUE is returned.  Otherwise
- * pdFALSE is returned.
- *
- * \defgroup xStreamBufferSetTriggerLevel xStreamBufferSetTriggerLevel
- * \ingroup StreamBufferManagement
- */
-BaseType_t xStreamBufferSetTriggerLevel( StreamBufferHandle_t xStreamBuffer,
-                                         size_t xTriggerLevel ) PRIVILEGED_FUNCTION;
-
-/**
- * stream_buffer.h
- *
- * @code{c}
- * BaseType_t xStreamBufferSendCompletedFromISR( StreamBufferHandle_t xStreamBuffer, BaseType_t *pxHigherPriorityTaskWoken );
- * @endcode
- *
- * For advanced users only.
- *
- * The sbSEND_COMPLETED() macro is called from within the FreeRTOS APIs when
- * data is sent to a message buffer or stream buffer.  If there was a task that
- * was blocked on the message or stream buffer waiting for data to arrive then
- * the sbSEND_COMPLETED() macro sends a notification to the task to remove it
- * from the Blocked state.  xStreamBufferSendCompletedFromISR() does the same
- * thing.  It is provided to enable application writers to implement their own
- * version of sbSEND_COMPLETED(), and MUST NOT BE USED AT ANY OTHER TIME.
- *
- * See the example implemented in FreeRTOS/Demo/Minimal/MessageBufferAMP.c for
- * additional information.
- *
- * @param xStreamBuffer The handle of the stream buffer to which data was
- * written.
- *
- * @param pxHigherPriorityTaskWoken *pxHigherPriorityTaskWoken should be
- * initialised to pdFALSE before it is passed into
- * xStreamBufferSendCompletedFromISR().  If calling
- * xStreamBufferSendCompletedFromISR() removes a task from the Blocked state,
- * and the task has a priority above the priority of the currently running task,
- * then *pxHigherPriorityTaskWoken will get set to pdTRUE indicating that a
- * context switch should be performed before exiting the ISR.
- *
- * @return If a task was removed from the Blocked state then pdTRUE is returned.
- * Otherwise pdFALSE is returned.
- *
- * \defgroup xStreamBufferSendCompletedFromISR xStreamBufferSendCompletedFromISR
- * \ingroup StreamBufferManagement
- */
-BaseType_t xStreamBufferSendCompletedFromISR( StreamBufferHandle_t xStreamBuffer,
-                                              BaseType_t * pxHigherPriorityTaskWoken ) PRIVILEGED_FUNCTION;
-
-/**
- * stream_buffer.h
- *
- * @code{c}
- * BaseType_t xStreamBufferReceiveCompletedFromISR( StreamBufferHandle_t xStreamBuffer, BaseType_t *pxHigherPriorityTaskWoken );
- * @endcode
- *
- * For advanced users only.
- *
- * The sbRECEIVE_COMPLETED() macro is called from within the FreeRTOS APIs when
- * data is read out of a message buffer or stream buffer.  If there was a task
- * that was blocked on the message or stream buffer waiting for data to arrive
- * then the sbRECEIVE_COMPLETED() macro sends a notification to the task to
- * remove it from the Blocked state.  xStreamBufferReceiveCompletedFromISR()
- * does the same thing.  It is provided to enable application writers to
- * implement their own version of sbRECEIVE_COMPLETED(), and MUST NOT BE USED AT
- * ANY OTHER TIME.
- *
- * See the example implemented in FreeRTOS/Demo/Minimal/MessageBufferAMP.c for
- * additional information.
- *
- * @param xStreamBuffer The handle of the stream buffer from which data was
- * read.
- *
- * @param pxHigherPriorityTaskWoken *pxHigherPriorityTaskWoken should be
- * initialised to pdFALSE before it is passed into
- * xStreamBufferReceiveCompletedFromISR().  If calling
- * xStreamBufferReceiveCompletedFromISR() removes a task from the Blocked state,
- * and the task has a priority above the priority of the currently running task,
- * then *pxHigherPriorityTaskWoken will get set to pdTRUE indicating that a
- * context switch should be performed before exiting the ISR.
- *
- * @return If a task was removed from the Blocked state then pdTRUE is returned.
- * Otherwise pdFALSE is returned.
- *
- * \defgroup xStreamBufferReceiveCompletedFromISR xStreamBufferReceiveCompletedFromISR
- * \ingroup StreamBufferManagement
- */
-BaseType_t xStreamBufferReceiveCompletedFromISR( StreamBufferHandle_t xStreamBuffer,
-                                                 BaseType_t * pxHigherPriorityTaskWoken ) PRIVILEGED_FUNCTION;
-
-/* Functions below here are not part of the public API. */
-StreamBufferHandle_t xStreamBufferGenericCreate( size_t xBufferSizeBytes,
-                                                 size_t xTriggerLevelBytes,
-                                                 BaseType_t xIsMessageBuffer ) PRIVILEGED_FUNCTION;
-
-StreamBufferHandle_t xStreamBufferGenericCreateStatic( size_t xBufferSizeBytes,
-                                                       size_t xTriggerLevelBytes,
-                                                       BaseType_t xIsMessageBuffer,
-                                                       uint8_t * const pucStreamBufferStorageArea,
-                                                       StaticStreamBuffer_t * const pxStaticStreamBuffer ) PRIVILEGED_FUNCTION;
-
-size_t xStreamBufferNextMessageLengthBytes( StreamBufferHandle_t xStreamBuffer ) PRIVILEGED_FUNCTION;
-
-#if ( configUSE_TRACE_FACILITY == 1 )
-    void vStreamBufferSetStreamBufferNumber( StreamBufferHandle_t xStreamBuffer,
-                                             UBaseType_t uxStreamBufferNumber ) PRIVILEGED_FUNCTION;
-    UBaseType_t uxStreamBufferGetStreamBufferNumber( StreamBufferHandle_t xStreamBuffer ) PRIVILEGED_FUNCTION;
-    uint8_t ucStreamBufferGetStreamBufferType( StreamBufferHandle_t xStreamBuffer ) PRIVILEGED_FUNCTION;
-#endif
-
-/* *INDENT-OFF* */
-#if defined( __cplusplus )
-    }
-#endif
-/* *INDENT-ON* */
-
-#endif /* !defined( STREAM_BUFFER_H ) */
+/*
+ * FreeRTOS Kernel V10.4.6
+ * Copyright (C) 2021 Amazon.com, Inc. or its affiliates.  All Rights Reserved.
+ *
+ * SPDX-License-Identifier: MIT
+ *
+ * Permission is hereby granted, free of charge, to any person obtaining a copy of
+ * this software and associated documentation files (the "Software"), to deal in
+ * the Software without restriction, including without limitation the rights to
+ * use, copy, modify, merge, publish, distribute, sublicense, and/or sell copies of
+ * the Software, and to permit persons to whom the Software is furnished to do so,
+ * subject to the following conditions:
+ *
+ * The above copyright notice and this permission notice shall be included in all
+ * copies or substantial portions of the Software.
+ *
+ * THE SOFTWARE IS PROVIDED "AS IS", WITHOUT WARRANTY OF ANY KIND, EXPRESS OR
+ * IMPLIED, INCLUDING BUT NOT LIMITED TO THE WARRANTIES OF MERCHANTABILITY, FITNESS
+ * FOR A PARTICULAR PURPOSE AND NONINFRINGEMENT. IN NO EVENT SHALL THE AUTHORS OR
+ * COPYRIGHT HOLDERS BE LIABLE FOR ANY CLAIM, DAMAGES OR OTHER LIABILITY, WHETHER
+ * IN AN ACTION OF CONTRACT, TORT OR OTHERWISE, ARISING FROM, OUT OF OR IN
+ * CONNECTION WITH THE SOFTWARE OR THE USE OR OTHER DEALINGS IN THE SOFTWARE.
+ *
+ * https://www.FreeRTOS.org
+ * https://github.com/FreeRTOS
+ *
+ */
+
+/*
+ * Stream buffers are used to send a continuous stream of data from one task or
+ * interrupt to another.  Their implementation is light weight, making them
+ * particularly suited for interrupt to task and core to core communication
+ * scenarios.
+ *
+ * ***NOTE***:  Uniquely among FreeRTOS objects, the stream buffer
+ * implementation (so also the message buffer implementation, as message buffers
+ * are built on top of stream buffers) assumes there is only one task or
+ * interrupt that will write to the buffer (the writer), and only one task or
+ * interrupt that will read from the buffer (the reader).  It is safe for the
+ * writer and reader to be different tasks or interrupts, but, unlike other
+ * FreeRTOS objects, it is not safe to have multiple different writers or
+ * multiple different readers.  If there are to be multiple different writers
+ * then the application writer must place each call to a writing API function
+ * (such as xStreamBufferSend()) inside a critical section and set the send
+ * block time to 0.  Likewise, if there are to be multiple different readers
+ * then the application writer must place each call to a reading API function
+ * (such as xStreamBufferReceive()) inside a critical section section and set the
+ * receive block time to 0.
+ *
+ */
+
+#ifndef STREAM_BUFFER_H
+#define STREAM_BUFFER_H
+
+#ifndef INC_FREERTOS_H
+    #error "include FreeRTOS.h must appear in source files before include stream_buffer.h"
+#endif
+
+/* *INDENT-OFF* */
+#if defined( __cplusplus )
+    extern "C" {
+#endif
+/* *INDENT-ON* */
+
+/**
+ * Type by which stream buffers are referenced.  For example, a call to
+ * xStreamBufferCreate() returns an StreamBufferHandle_t variable that can
+ * then be used as a parameter to xStreamBufferSend(), xStreamBufferReceive(),
+ * etc.
+ */
+struct StreamBufferDef_t;
+typedef struct StreamBufferDef_t * StreamBufferHandle_t;
+
+
+/**
+ * stream_buffer.h
+ *
+ * @code{c}
+ * StreamBufferHandle_t xStreamBufferCreate( size_t xBufferSizeBytes, size_t xTriggerLevelBytes );
+ * @endcode
+ *
+ * Creates a new stream buffer using dynamically allocated memory.  See
+ * xStreamBufferCreateStatic() for a version that uses statically allocated
+ * memory (memory that is allocated at compile time).
+ *
+ * configSUPPORT_DYNAMIC_ALLOCATION must be set to 1 or left undefined in
+ * FreeRTOSConfig.h for xStreamBufferCreate() to be available.
+ *
+ * @param xBufferSizeBytes The total number of bytes the stream buffer will be
+ * able to hold at any one time.
+ *
+ * @param xTriggerLevelBytes The number of bytes that must be in the stream
+ * buffer before a task that is blocked on the stream buffer to wait for data is
+ * moved out of the blocked state.  For example, if a task is blocked on a read
+ * of an empty stream buffer that has a trigger level of 1 then the task will be
+ * unblocked when a single byte is written to the buffer or the task's block
+ * time expires.  As another example, if a task is blocked on a read of an empty
+ * stream buffer that has a trigger level of 10 then the task will not be
+ * unblocked until the stream buffer contains at least 10 bytes or the task's
+ * block time expires.  If a reading task's block time expires before the
+ * trigger level is reached then the task will still receive however many bytes
+ * are actually available.  Setting a trigger level of 0 will result in a
+ * trigger level of 1 being used.  It is not valid to specify a trigger level
+ * that is greater than the buffer size.
+ *
+ * @return If NULL is returned, then the stream buffer cannot be created
+ * because there is insufficient heap memory available for FreeRTOS to allocate
+ * the stream buffer data structures and storage area.  A non-NULL value being
+ * returned indicates that the stream buffer has been created successfully -
+ * the returned value should be stored as the handle to the created stream
+ * buffer.
+ *
+ * Example use:
+ * @code{c}
+ *
+ * void vAFunction( void )
+ * {
+ * StreamBufferHandle_t xStreamBuffer;
+ * const size_t xStreamBufferSizeBytes = 100, xTriggerLevel = 10;
+ *
+ *  // Create a stream buffer that can hold 100 bytes.  The memory used to hold
+ *  // both the stream buffer structure and the data in the stream buffer is
+ *  // allocated dynamically.
+ *  xStreamBuffer = xStreamBufferCreate( xStreamBufferSizeBytes, xTriggerLevel );
+ *
+ *  if( xStreamBuffer == NULL )
+ *  {
+ *      // There was not enough heap memory space available to create the
+ *      // stream buffer.
+ *  }
+ *  else
+ *  {
+ *      // The stream buffer was created successfully and can now be used.
+ *  }
+ * }
+ * @endcode
+ * \defgroup xStreamBufferCreate xStreamBufferCreate
+ * \ingroup StreamBufferManagement
+ */
+#define xStreamBufferCreate( xBufferSizeBytes, xTriggerLevelBytes )    xStreamBufferGenericCreate( xBufferSizeBytes, xTriggerLevelBytes, pdFALSE )
+
+/**
+ * stream_buffer.h
+ *
+ * @code{c}
+ * StreamBufferHandle_t xStreamBufferCreateStatic( size_t xBufferSizeBytes,
+ *                                              size_t xTriggerLevelBytes,
+ *                                              uint8_t *pucStreamBufferStorageArea,
+ *                                              StaticStreamBuffer_t *pxStaticStreamBuffer );
+ * @endcode
+ * Creates a new stream buffer using statically allocated memory.  See
+ * xStreamBufferCreate() for a version that uses dynamically allocated memory.
+ *
+ * configSUPPORT_STATIC_ALLOCATION must be set to 1 in FreeRTOSConfig.h for
+ * xStreamBufferCreateStatic() to be available.
+ *
+ * @param xBufferSizeBytes The size, in bytes, of the buffer pointed to by the
+ * pucStreamBufferStorageArea parameter.
+ *
+ * @param xTriggerLevelBytes The number of bytes that must be in the stream
+ * buffer before a task that is blocked on the stream buffer to wait for data is
+ * moved out of the blocked state.  For example, if a task is blocked on a read
+ * of an empty stream buffer that has a trigger level of 1 then the task will be
+ * unblocked when a single byte is written to the buffer or the task's block
+ * time expires.  As another example, if a task is blocked on a read of an empty
+ * stream buffer that has a trigger level of 10 then the task will not be
+ * unblocked until the stream buffer contains at least 10 bytes or the task's
+ * block time expires.  If a reading task's block time expires before the
+ * trigger level is reached then the task will still receive however many bytes
+ * are actually available.  Setting a trigger level of 0 will result in a
+ * trigger level of 1 being used.  It is not valid to specify a trigger level
+ * that is greater than the buffer size.
+ *
+ * @param pucStreamBufferStorageArea Must point to a uint8_t array that is at
+ * least xBufferSizeBytes big.  This is the array to which streams are
+ * copied when they are written to the stream buffer.
+ *
+ * @param pxStaticStreamBuffer Must point to a variable of type
+ * StaticStreamBuffer_t, which will be used to hold the stream buffer's data
+ * structure.
+ *
+ * @return If the stream buffer is created successfully then a handle to the
+ * created stream buffer is returned. If either pucStreamBufferStorageArea or
+ * pxStaticstreamBuffer are NULL then NULL is returned.
+ *
+ * Example use:
+ * @code{c}
+ *
+ * // Used to dimension the array used to hold the streams.  The available space
+ * // will actually be one less than this, so 999.
+ #define STORAGE_SIZE_BYTES 1000
+ *
+ * // Defines the memory that will actually hold the streams within the stream
+ * // buffer.
+ * static uint8_t ucStorageBuffer[ STORAGE_SIZE_BYTES ];
+ *
+ * // The variable used to hold the stream buffer structure.
+ * StaticStreamBuffer_t xStreamBufferStruct;
+ *
+ * void MyFunction( void )
+ * {
+ * StreamBufferHandle_t xStreamBuffer;
+ * const size_t xTriggerLevel = 1;
+ *
+ *  xStreamBuffer = xStreamBufferCreateStatic( sizeof( ucStorageBuffer ),
+ *                                             xTriggerLevel,
+ *                                             ucStorageBuffer,
+ *                                             &xStreamBufferStruct );
+ *
+ *  // As neither the pucStreamBufferStorageArea or pxStaticStreamBuffer
+ *  // parameters were NULL, xStreamBuffer will not be NULL, and can be used to
+ *  // reference the created stream buffer in other stream buffer API calls.
+ *
+ *  // Other code that uses the stream buffer can go here.
+ * }
+ *
+ * @endcode
+ * \defgroup xStreamBufferCreateStatic xStreamBufferCreateStatic
+ * \ingroup StreamBufferManagement
+ */
+#define xStreamBufferCreateStatic( xBufferSizeBytes, xTriggerLevelBytes, pucStreamBufferStorageArea, pxStaticStreamBuffer ) \
+    xStreamBufferGenericCreateStatic( xBufferSizeBytes, xTriggerLevelBytes, pdFALSE, pucStreamBufferStorageArea, pxStaticStreamBuffer )
+
+/**
+ * stream_buffer.h
+ *
+ * @code{c}
+ * size_t xStreamBufferSend( StreamBufferHandle_t xStreamBuffer,
+ *                        const void *pvTxData,
+ *                        size_t xDataLengthBytes,
+ *                        TickType_t xTicksToWait );
+ * @endcode
+ *
+ * Sends bytes to a stream buffer.  The bytes are copied into the stream buffer.
+ *
+ * ***NOTE***:  Uniquely among FreeRTOS objects, the stream buffer
+ * implementation (so also the message buffer implementation, as message buffers
+ * are built on top of stream buffers) assumes there is only one task or
+ * interrupt that will write to the buffer (the writer), and only one task or
+ * interrupt that will read from the buffer (the reader).  It is safe for the
+ * writer and reader to be different tasks or interrupts, but, unlike other
+ * FreeRTOS objects, it is not safe to have multiple different writers or
+ * multiple different readers.  If there are to be multiple different writers
+ * then the application writer must place each call to a writing API function
+ * (such as xStreamBufferSend()) inside a critical section and set the send
+ * block time to 0.  Likewise, if there are to be multiple different readers
+ * then the application writer must place each call to a reading API function
+ * (such as xStreamBufferReceive()) inside a critical section and set the receive
+ * block time to 0.
+ *
+ * Use xStreamBufferSend() to write to a stream buffer from a task.  Use
+ * xStreamBufferSendFromISR() to write to a stream buffer from an interrupt
+ * service routine (ISR).
+ *
+ * @param xStreamBuffer The handle of the stream buffer to which a stream is
+ * being sent.
+ *
+ * @param pvTxData A pointer to the buffer that holds the bytes to be copied
+ * into the stream buffer.
+ *
+ * @param xDataLengthBytes   The maximum number of bytes to copy from pvTxData
+ * into the stream buffer.
+ *
+ * @param xTicksToWait The maximum amount of time the task should remain in the
+ * Blocked state to wait for enough space to become available in the stream
+ * buffer, should the stream buffer contain too little space to hold the
+ * another xDataLengthBytes bytes.  The block time is specified in tick periods,
+ * so the absolute time it represents is dependent on the tick frequency.  The
+ * macro pdMS_TO_TICKS() can be used to convert a time specified in milliseconds
+ * into a time specified in ticks.  Setting xTicksToWait to portMAX_DELAY will
+ * cause the task to wait indefinitely (without timing out), provided
+ * INCLUDE_vTaskSuspend is set to 1 in FreeRTOSConfig.h.  If a task times out
+ * before it can write all xDataLengthBytes into the buffer it will still write
+ * as many bytes as possible.  A task does not use any CPU time when it is in
+ * the blocked state.
+ *
+ * @return The number of bytes written to the stream buffer.  If a task times
+ * out before it can write all xDataLengthBytes into the buffer it will still
+ * write as many bytes as possible.
+ *
+ * Example use:
+ * @code{c}
+ * void vAFunction( StreamBufferHandle_t xStreamBuffer )
+ * {
+ * size_t xBytesSent;
+ * uint8_t ucArrayToSend[] = { 0, 1, 2, 3 };
+ * char *pcStringToSend = "String to send";
+ * const TickType_t x100ms = pdMS_TO_TICKS( 100 );
+ *
+ *  // Send an array to the stream buffer, blocking for a maximum of 100ms to
+ *  // wait for enough space to be available in the stream buffer.
+ *  xBytesSent = xStreamBufferSend( xStreamBuffer, ( void * ) ucArrayToSend, sizeof( ucArrayToSend ), x100ms );
+ *
+ *  if( xBytesSent != sizeof( ucArrayToSend ) )
+ *  {
+ *      // The call to xStreamBufferSend() times out before there was enough
+ *      // space in the buffer for the data to be written, but it did
+ *      // successfully write xBytesSent bytes.
+ *  }
+ *
+ *  // Send the string to the stream buffer.  Return immediately if there is not
+ *  // enough space in the buffer.
+ *  xBytesSent = xStreamBufferSend( xStreamBuffer, ( void * ) pcStringToSend, strlen( pcStringToSend ), 0 );
+ *
+ *  if( xBytesSent != strlen( pcStringToSend ) )
+ *  {
+ *      // The entire string could not be added to the stream buffer because
+ *      // there was not enough free space in the buffer, but xBytesSent bytes
+ *      // were sent.  Could try again to send the remaining bytes.
+ *  }
+ * }
+ * @endcode
+ * \defgroup xStreamBufferSend xStreamBufferSend
+ * \ingroup StreamBufferManagement
+ */
+size_t xStreamBufferSend( StreamBufferHandle_t xStreamBuffer,
+                          const void * pvTxData,
+                          size_t xDataLengthBytes,
+                          TickType_t xTicksToWait ) PRIVILEGED_FUNCTION;
+
+/**
+ * stream_buffer.h
+ *
+ * @code{c}
+ * size_t xStreamBufferSendFromISR( StreamBufferHandle_t xStreamBuffer,
+ *                               const void *pvTxData,
+ *                               size_t xDataLengthBytes,
+ *                               BaseType_t *pxHigherPriorityTaskWoken );
+ * @endcode
+ *
+ * Interrupt safe version of the API function that sends a stream of bytes to
+ * the stream buffer.
+ *
+ * ***NOTE***:  Uniquely among FreeRTOS objects, the stream buffer
+ * implementation (so also the message buffer implementation, as message buffers
+ * are built on top of stream buffers) assumes there is only one task or
+ * interrupt that will write to the buffer (the writer), and only one task or
+ * interrupt that will read from the buffer (the reader).  It is safe for the
+ * writer and reader to be different tasks or interrupts, but, unlike other
+ * FreeRTOS objects, it is not safe to have multiple different writers or
+ * multiple different readers.  If there are to be multiple different writers
+ * then the application writer must place each call to a writing API function
+ * (such as xStreamBufferSend()) inside a critical section and set the send
+ * block time to 0.  Likewise, if there are to be multiple different readers
+ * then the application writer must place each call to a reading API function
+ * (such as xStreamBufferReceive()) inside a critical section and set the receive
+ * block time to 0.
+ *
+ * Use xStreamBufferSend() to write to a stream buffer from a task.  Use
+ * xStreamBufferSendFromISR() to write to a stream buffer from an interrupt
+ * service routine (ISR).
+ *
+ * @param xStreamBuffer The handle of the stream buffer to which a stream is
+ * being sent.
+ *
+ * @param pvTxData A pointer to the data that is to be copied into the stream
+ * buffer.
+ *
+ * @param xDataLengthBytes The maximum number of bytes to copy from pvTxData
+ * into the stream buffer.
+ *
+ * @param pxHigherPriorityTaskWoken  It is possible that a stream buffer will
+ * have a task blocked on it waiting for data.  Calling
+ * xStreamBufferSendFromISR() can make data available, and so cause a task that
+ * was waiting for data to leave the Blocked state.  If calling
+ * xStreamBufferSendFromISR() causes a task to leave the Blocked state, and the
+ * unblocked task has a priority higher than the currently executing task (the
+ * task that was interrupted), then, internally, xStreamBufferSendFromISR()
+ * will set *pxHigherPriorityTaskWoken to pdTRUE.  If
+ * xStreamBufferSendFromISR() sets this value to pdTRUE, then normally a
+ * context switch should be performed before the interrupt is exited.  This will
+ * ensure that the interrupt returns directly to the highest priority Ready
+ * state task.  *pxHigherPriorityTaskWoken should be set to pdFALSE before it
+ * is passed into the function.  See the example code below for an example.
+ *
+ * @return The number of bytes actually written to the stream buffer, which will
+ * be less than xDataLengthBytes if the stream buffer didn't have enough free
+ * space for all the bytes to be written.
+ *
+ * Example use:
+ * @code{c}
+ * // A stream buffer that has already been created.
+ * StreamBufferHandle_t xStreamBuffer;
+ *
+ * void vAnInterruptServiceRoutine( void )
+ * {
+ * size_t xBytesSent;
+ * char *pcStringToSend = "String to send";
+ * BaseType_t xHigherPriorityTaskWoken = pdFALSE; // Initialised to pdFALSE.
+ *
+ *  // Attempt to send the string to the stream buffer.
+ *  xBytesSent = xStreamBufferSendFromISR( xStreamBuffer,
+ *                                         ( void * ) pcStringToSend,
+ *                                         strlen( pcStringToSend ),
+ *                                         &xHigherPriorityTaskWoken );
+ *
+ *  if( xBytesSent != strlen( pcStringToSend ) )
+ *  {
+ *      // There was not enough free space in the stream buffer for the entire
+ *      // string to be written, ut xBytesSent bytes were written.
+ *  }
+ *
+ *  // If xHigherPriorityTaskWoken was set to pdTRUE inside
+ *  // xStreamBufferSendFromISR() then a task that has a priority above the
+ *  // priority of the currently executing task was unblocked and a context
+ *  // switch should be performed to ensure the ISR returns to the unblocked
+ *  // task.  In most FreeRTOS ports this is done by simply passing
+ *  // xHigherPriorityTaskWoken into taskYIELD_FROM_ISR(), which will test the
+ *  // variables value, and perform the context switch if necessary.  Check the
+ *  // documentation for the port in use for port specific instructions.
+ *  taskYIELD_FROM_ISR( xHigherPriorityTaskWoken );
+ * }
+ * @endcode
+ * \defgroup xStreamBufferSendFromISR xStreamBufferSendFromISR
+ * \ingroup StreamBufferManagement
+ */
+size_t xStreamBufferSendFromISR( StreamBufferHandle_t xStreamBuffer,
+                                 const void * pvTxData,
+                                 size_t xDataLengthBytes,
+                                 BaseType_t * const pxHigherPriorityTaskWoken ) PRIVILEGED_FUNCTION;
+
+/**
+ * stream_buffer.h
+ *
+ * @code{c}
+ * size_t xStreamBufferReceive( StreamBufferHandle_t xStreamBuffer,
+ *                           void *pvRxData,
+ *                           size_t xBufferLengthBytes,
+ *                           TickType_t xTicksToWait );
+ * @endcode
+ *
+ * Receives bytes from a stream buffer.
+ *
+ * ***NOTE***:  Uniquely among FreeRTOS objects, the stream buffer
+ * implementation (so also the message buffer implementation, as message buffers
+ * are built on top of stream buffers) assumes there is only one task or
+ * interrupt that will write to the buffer (the writer), and only one task or
+ * interrupt that will read from the buffer (the reader).  It is safe for the
+ * writer and reader to be different tasks or interrupts, but, unlike other
+ * FreeRTOS objects, it is not safe to have multiple different writers or
+ * multiple different readers.  If there are to be multiple different writers
+ * then the application writer must place each call to a writing API function
+ * (such as xStreamBufferSend()) inside a critical section and set the send
+ * block time to 0.  Likewise, if there are to be multiple different readers
+ * then the application writer must place each call to a reading API function
+ * (such as xStreamBufferReceive()) inside a critical section and set the receive
+ * block time to 0.
+ *
+ * Use xStreamBufferReceive() to read from a stream buffer from a task.  Use
+ * xStreamBufferReceiveFromISR() to read from a stream buffer from an
+ * interrupt service routine (ISR).
+ *
+ * @param xStreamBuffer The handle of the stream buffer from which bytes are to
+ * be received.
+ *
+ * @param pvRxData A pointer to the buffer into which the received bytes will be
+ * copied.
+ *
+ * @param xBufferLengthBytes The length of the buffer pointed to by the
+ * pvRxData parameter.  This sets the maximum number of bytes to receive in one
+ * call.  xStreamBufferReceive will return as many bytes as possible up to a
+ * maximum set by xBufferLengthBytes.
+ *
+ * @param xTicksToWait The maximum amount of time the task should remain in the
+ * Blocked state to wait for data to become available if the stream buffer is
+ * empty.  xStreamBufferReceive() will return immediately if xTicksToWait is
+ * zero.  The block time is specified in tick periods, so the absolute time it
+ * represents is dependent on the tick frequency.  The macro pdMS_TO_TICKS() can
+ * be used to convert a time specified in milliseconds into a time specified in
+ * ticks.  Setting xTicksToWait to portMAX_DELAY will cause the task to wait
+ * indefinitely (without timing out), provided INCLUDE_vTaskSuspend is set to 1
+ * in FreeRTOSConfig.h.  A task does not use any CPU time when it is in the
+ * Blocked state.
+ *
+ * @return The number of bytes actually read from the stream buffer, which will
+ * be less than xBufferLengthBytes if the call to xStreamBufferReceive() timed
+ * out before xBufferLengthBytes were available.
+ *
+ * Example use:
+ * @code{c}
+ * void vAFunction( StreamBuffer_t xStreamBuffer )
+ * {
+ * uint8_t ucRxData[ 20 ];
+ * size_t xReceivedBytes;
+ * const TickType_t xBlockTime = pdMS_TO_TICKS( 20 );
+ *
+ *  // Receive up to another sizeof( ucRxData ) bytes from the stream buffer.
+ *  // Wait in the Blocked state (so not using any CPU processing time) for a
+ *  // maximum of 100ms for the full sizeof( ucRxData ) number of bytes to be
+ *  // available.
+ *  xReceivedBytes = xStreamBufferReceive( xStreamBuffer,
+ *                                         ( void * ) ucRxData,
+ *                                         sizeof( ucRxData ),
+ *                                         xBlockTime );
+ *
+ *  if( xReceivedBytes > 0 )
+ *  {
+ *      // A ucRxData contains another xRecievedBytes bytes of data, which can
+ *      // be processed here....
+ *  }
+ * }
+ * @endcode
+ * \defgroup xStreamBufferReceive xStreamBufferReceive
+ * \ingroup StreamBufferManagement
+ */
+size_t xStreamBufferReceive( StreamBufferHandle_t xStreamBuffer,
+                             void * pvRxData,
+                             size_t xBufferLengthBytes,
+                             TickType_t xTicksToWait ) PRIVILEGED_FUNCTION;
+
+/**
+ * stream_buffer.h
+ *
+ * @code{c}
+ * size_t xStreamBufferReceiveFromISR( StreamBufferHandle_t xStreamBuffer,
+ *                                  void *pvRxData,
+ *                                  size_t xBufferLengthBytes,
+ *                                  BaseType_t *pxHigherPriorityTaskWoken );
+ * @endcode
+ *
+ * An interrupt safe version of the API function that receives bytes from a
+ * stream buffer.
+ *
+ * Use xStreamBufferReceive() to read bytes from a stream buffer from a task.
+ * Use xStreamBufferReceiveFromISR() to read bytes from a stream buffer from an
+ * interrupt service routine (ISR).
+ *
+ * @param xStreamBuffer The handle of the stream buffer from which a stream
+ * is being received.
+ *
+ * @param pvRxData A pointer to the buffer into which the received bytes are
+ * copied.
+ *
+ * @param xBufferLengthBytes The length of the buffer pointed to by the
+ * pvRxData parameter.  This sets the maximum number of bytes to receive in one
+ * call.  xStreamBufferReceive will return as many bytes as possible up to a
+ * maximum set by xBufferLengthBytes.
+ *
+ * @param pxHigherPriorityTaskWoken  It is possible that a stream buffer will
+ * have a task blocked on it waiting for space to become available.  Calling
+ * xStreamBufferReceiveFromISR() can make space available, and so cause a task
+ * that is waiting for space to leave the Blocked state.  If calling
+ * xStreamBufferReceiveFromISR() causes a task to leave the Blocked state, and
+ * the unblocked task has a priority higher than the currently executing task
+ * (the task that was interrupted), then, internally,
+ * xStreamBufferReceiveFromISR() will set *pxHigherPriorityTaskWoken to pdTRUE.
+ * If xStreamBufferReceiveFromISR() sets this value to pdTRUE, then normally a
+ * context switch should be performed before the interrupt is exited.  That will
+ * ensure the interrupt returns directly to the highest priority Ready state
+ * task.  *pxHigherPriorityTaskWoken should be set to pdFALSE before it is
+ * passed into the function.  See the code example below for an example.
+ *
+ * @return The number of bytes read from the stream buffer, if any.
+ *
+ * Example use:
+ * @code{c}
+ * // A stream buffer that has already been created.
+ * StreamBuffer_t xStreamBuffer;
+ *
+ * void vAnInterruptServiceRoutine( void )
+ * {
+ * uint8_t ucRxData[ 20 ];
+ * size_t xReceivedBytes;
+ * BaseType_t xHigherPriorityTaskWoken = pdFALSE;  // Initialised to pdFALSE.
+ *
+ *  // Receive the next stream from the stream buffer.
+ *  xReceivedBytes = xStreamBufferReceiveFromISR( xStreamBuffer,
+ *                                                ( void * ) ucRxData,
+ *                                                sizeof( ucRxData ),
+ *                                                &xHigherPriorityTaskWoken );
+ *
+ *  if( xReceivedBytes > 0 )
+ *  {
+ *      // ucRxData contains xReceivedBytes read from the stream buffer.
+ *      // Process the stream here....
+ *  }
+ *
+ *  // If xHigherPriorityTaskWoken was set to pdTRUE inside
+ *  // xStreamBufferReceiveFromISR() then a task that has a priority above the
+ *  // priority of the currently executing task was unblocked and a context
+ *  // switch should be performed to ensure the ISR returns to the unblocked
+ *  // task.  In most FreeRTOS ports this is done by simply passing
+ *  // xHigherPriorityTaskWoken into taskYIELD_FROM_ISR(), which will test the
+ *  // variables value, and perform the context switch if necessary.  Check the
+ *  // documentation for the port in use for port specific instructions.
+ *  taskYIELD_FROM_ISR( xHigherPriorityTaskWoken );
+ * }
+ * @endcode
+ * \defgroup xStreamBufferReceiveFromISR xStreamBufferReceiveFromISR
+ * \ingroup StreamBufferManagement
+ */
+size_t xStreamBufferReceiveFromISR( StreamBufferHandle_t xStreamBuffer,
+                                    void * pvRxData,
+                                    size_t xBufferLengthBytes,
+                                    BaseType_t * const pxHigherPriorityTaskWoken ) PRIVILEGED_FUNCTION;
+
+/**
+ * stream_buffer.h
+ *
+ * @code{c}
+ * void vStreamBufferDelete( StreamBufferHandle_t xStreamBuffer );
+ * @endcode
+ *
+ * Deletes a stream buffer that was previously created using a call to
+ * xStreamBufferCreate() or xStreamBufferCreateStatic().  If the stream
+ * buffer was created using dynamic memory (that is, by xStreamBufferCreate()),
+ * then the allocated memory is freed.
+ *
+ * A stream buffer handle must not be used after the stream buffer has been
+ * deleted.
+ *
+ * @param xStreamBuffer The handle of the stream buffer to be deleted.
+ *
+ * \defgroup vStreamBufferDelete vStreamBufferDelete
+ * \ingroup StreamBufferManagement
+ */
+void vStreamBufferDelete( StreamBufferHandle_t xStreamBuffer ) PRIVILEGED_FUNCTION;
+
+/**
+ * stream_buffer.h
+ *
+ * @code{c}
+ * BaseType_t xStreamBufferIsFull( StreamBufferHandle_t xStreamBuffer );
+ * @endcode
+ *
+ * Queries a stream buffer to see if it is full.  A stream buffer is full if it
+ * does not have any free space, and therefore cannot accept any more data.
+ *
+ * @param xStreamBuffer The handle of the stream buffer being queried.
+ *
+ * @return If the stream buffer is full then pdTRUE is returned.  Otherwise
+ * pdFALSE is returned.
+ *
+ * \defgroup xStreamBufferIsFull xStreamBufferIsFull
+ * \ingroup StreamBufferManagement
+ */
+BaseType_t xStreamBufferIsFull( StreamBufferHandle_t xStreamBuffer ) PRIVILEGED_FUNCTION;
+
+/**
+ * stream_buffer.h
+ *
+ * @code{c}
+ * BaseType_t xStreamBufferIsEmpty( StreamBufferHandle_t xStreamBuffer );
+ * @endcode
+ *
+ * Queries a stream buffer to see if it is empty.  A stream buffer is empty if
+ * it does not contain any data.
+ *
+ * @param xStreamBuffer The handle of the stream buffer being queried.
+ *
+ * @return If the stream buffer is empty then pdTRUE is returned.  Otherwise
+ * pdFALSE is returned.
+ *
+ * \defgroup xStreamBufferIsEmpty xStreamBufferIsEmpty
+ * \ingroup StreamBufferManagement
+ */
+BaseType_t xStreamBufferIsEmpty( StreamBufferHandle_t xStreamBuffer ) PRIVILEGED_FUNCTION;
+
+/**
+ * stream_buffer.h
+ *
+ * @code{c}
+ * BaseType_t xStreamBufferReset( StreamBufferHandle_t xStreamBuffer );
+ * @endcode
+ *
+ * Resets a stream buffer to its initial, empty, state.  Any data that was in
+ * the stream buffer is discarded.  A stream buffer can only be reset if there
+ * are no tasks blocked waiting to either send to or receive from the stream
+ * buffer.
+ *
+ * @param xStreamBuffer The handle of the stream buffer being reset.
+ *
+ * @return If the stream buffer is reset then pdPASS is returned.  If there was
+ * a task blocked waiting to send to or read from the stream buffer then the
+ * stream buffer is not reset and pdFAIL is returned.
+ *
+ * \defgroup xStreamBufferReset xStreamBufferReset
+ * \ingroup StreamBufferManagement
+ */
+BaseType_t xStreamBufferReset( StreamBufferHandle_t xStreamBuffer ) PRIVILEGED_FUNCTION;
+
+/**
+ * stream_buffer.h
+ *
+ * @code{c}
+ * size_t xStreamBufferSpacesAvailable( StreamBufferHandle_t xStreamBuffer );
+ * @endcode
+ *
+ * Queries a stream buffer to see how much free space it contains, which is
+ * equal to the amount of data that can be sent to the stream buffer before it
+ * is full.
+ *
+ * @param xStreamBuffer The handle of the stream buffer being queried.
+ *
+ * @return The number of bytes that can be written to the stream buffer before
+ * the stream buffer would be full.
+ *
+ * \defgroup xStreamBufferSpacesAvailable xStreamBufferSpacesAvailable
+ * \ingroup StreamBufferManagement
+ */
+size_t xStreamBufferSpacesAvailable( StreamBufferHandle_t xStreamBuffer ) PRIVILEGED_FUNCTION;
+
+/**
+ * stream_buffer.h
+ *
+ * @code{c}
+ * size_t xStreamBufferBytesAvailable( StreamBufferHandle_t xStreamBuffer );
+ * @endcode
+ *
+ * Queries a stream buffer to see how much data it contains, which is equal to
+ * the number of bytes that can be read from the stream buffer before the stream
+ * buffer would be empty.
+ *
+ * @param xStreamBuffer The handle of the stream buffer being queried.
+ *
+ * @return The number of bytes that can be read from the stream buffer before
+ * the stream buffer would be empty.
+ *
+ * \defgroup xStreamBufferBytesAvailable xStreamBufferBytesAvailable
+ * \ingroup StreamBufferManagement
+ */
+size_t xStreamBufferBytesAvailable( StreamBufferHandle_t xStreamBuffer ) PRIVILEGED_FUNCTION;
+
+/**
+ * stream_buffer.h
+ *
+ * @code{c}
+ * BaseType_t xStreamBufferSetTriggerLevel( StreamBufferHandle_t xStreamBuffer, size_t xTriggerLevel );
+ * @endcode
+ *
+ * A stream buffer's trigger level is the number of bytes that must be in the
+ * stream buffer before a task that is blocked on the stream buffer to
+ * wait for data is moved out of the blocked state.  For example, if a task is
+ * blocked on a read of an empty stream buffer that has a trigger level of 1
+ * then the task will be unblocked when a single byte is written to the buffer
+ * or the task's block time expires.  As another example, if a task is blocked
+ * on a read of an empty stream buffer that has a trigger level of 10 then the
+ * task will not be unblocked until the stream buffer contains at least 10 bytes
+ * or the task's block time expires.  If a reading task's block time expires
+ * before the trigger level is reached then the task will still receive however
+ * many bytes are actually available.  Setting a trigger level of 0 will result
+ * in a trigger level of 1 being used.  It is not valid to specify a trigger
+ * level that is greater than the buffer size.
+ *
+ * A trigger level is set when the stream buffer is created, and can be modified
+ * using xStreamBufferSetTriggerLevel().
+ *
+ * @param xStreamBuffer The handle of the stream buffer being updated.
+ *
+ * @param xTriggerLevel The new trigger level for the stream buffer.
+ *
+ * @return If xTriggerLevel was less than or equal to the stream buffer's length
+ * then the trigger level will be updated and pdTRUE is returned.  Otherwise
+ * pdFALSE is returned.
+ *
+ * \defgroup xStreamBufferSetTriggerLevel xStreamBufferSetTriggerLevel
+ * \ingroup StreamBufferManagement
+ */
+BaseType_t xStreamBufferSetTriggerLevel( StreamBufferHandle_t xStreamBuffer,
+                                         size_t xTriggerLevel ) PRIVILEGED_FUNCTION;
+
+/**
+ * stream_buffer.h
+ *
+ * @code{c}
+ * BaseType_t xStreamBufferSendCompletedFromISR( StreamBufferHandle_t xStreamBuffer, BaseType_t *pxHigherPriorityTaskWoken );
+ * @endcode
+ *
+ * For advanced users only.
+ *
+ * The sbSEND_COMPLETED() macro is called from within the FreeRTOS APIs when
+ * data is sent to a message buffer or stream buffer.  If there was a task that
+ * was blocked on the message or stream buffer waiting for data to arrive then
+ * the sbSEND_COMPLETED() macro sends a notification to the task to remove it
+ * from the Blocked state.  xStreamBufferSendCompletedFromISR() does the same
+ * thing.  It is provided to enable application writers to implement their own
+ * version of sbSEND_COMPLETED(), and MUST NOT BE USED AT ANY OTHER TIME.
+ *
+ * See the example implemented in FreeRTOS/Demo/Minimal/MessageBufferAMP.c for
+ * additional information.
+ *
+ * @param xStreamBuffer The handle of the stream buffer to which data was
+ * written.
+ *
+ * @param pxHigherPriorityTaskWoken *pxHigherPriorityTaskWoken should be
+ * initialised to pdFALSE before it is passed into
+ * xStreamBufferSendCompletedFromISR().  If calling
+ * xStreamBufferSendCompletedFromISR() removes a task from the Blocked state,
+ * and the task has a priority above the priority of the currently running task,
+ * then *pxHigherPriorityTaskWoken will get set to pdTRUE indicating that a
+ * context switch should be performed before exiting the ISR.
+ *
+ * @return If a task was removed from the Blocked state then pdTRUE is returned.
+ * Otherwise pdFALSE is returned.
+ *
+ * \defgroup xStreamBufferSendCompletedFromISR xStreamBufferSendCompletedFromISR
+ * \ingroup StreamBufferManagement
+ */
+BaseType_t xStreamBufferSendCompletedFromISR( StreamBufferHandle_t xStreamBuffer,
+                                              BaseType_t * pxHigherPriorityTaskWoken ) PRIVILEGED_FUNCTION;
+
+/**
+ * stream_buffer.h
+ *
+ * @code{c}
+ * BaseType_t xStreamBufferReceiveCompletedFromISR( StreamBufferHandle_t xStreamBuffer, BaseType_t *pxHigherPriorityTaskWoken );
+ * @endcode
+ *
+ * For advanced users only.
+ *
+ * The sbRECEIVE_COMPLETED() macro is called from within the FreeRTOS APIs when
+ * data is read out of a message buffer or stream buffer.  If there was a task
+ * that was blocked on the message or stream buffer waiting for data to arrive
+ * then the sbRECEIVE_COMPLETED() macro sends a notification to the task to
+ * remove it from the Blocked state.  xStreamBufferReceiveCompletedFromISR()
+ * does the same thing.  It is provided to enable application writers to
+ * implement their own version of sbRECEIVE_COMPLETED(), and MUST NOT BE USED AT
+ * ANY OTHER TIME.
+ *
+ * See the example implemented in FreeRTOS/Demo/Minimal/MessageBufferAMP.c for
+ * additional information.
+ *
+ * @param xStreamBuffer The handle of the stream buffer from which data was
+ * read.
+ *
+ * @param pxHigherPriorityTaskWoken *pxHigherPriorityTaskWoken should be
+ * initialised to pdFALSE before it is passed into
+ * xStreamBufferReceiveCompletedFromISR().  If calling
+ * xStreamBufferReceiveCompletedFromISR() removes a task from the Blocked state,
+ * and the task has a priority above the priority of the currently running task,
+ * then *pxHigherPriorityTaskWoken will get set to pdTRUE indicating that a
+ * context switch should be performed before exiting the ISR.
+ *
+ * @return If a task was removed from the Blocked state then pdTRUE is returned.
+ * Otherwise pdFALSE is returned.
+ *
+ * \defgroup xStreamBufferReceiveCompletedFromISR xStreamBufferReceiveCompletedFromISR
+ * \ingroup StreamBufferManagement
+ */
+BaseType_t xStreamBufferReceiveCompletedFromISR( StreamBufferHandle_t xStreamBuffer,
+                                                 BaseType_t * pxHigherPriorityTaskWoken ) PRIVILEGED_FUNCTION;
+
+/* Functions below here are not part of the public API. */
+StreamBufferHandle_t xStreamBufferGenericCreate( size_t xBufferSizeBytes,
+                                                 size_t xTriggerLevelBytes,
+                                                 BaseType_t xIsMessageBuffer ) PRIVILEGED_FUNCTION;
+
+StreamBufferHandle_t xStreamBufferGenericCreateStatic( size_t xBufferSizeBytes,
+                                                       size_t xTriggerLevelBytes,
+                                                       BaseType_t xIsMessageBuffer,
+                                                       uint8_t * const pucStreamBufferStorageArea,
+                                                       StaticStreamBuffer_t * const pxStaticStreamBuffer ) PRIVILEGED_FUNCTION;
+
+size_t xStreamBufferNextMessageLengthBytes( StreamBufferHandle_t xStreamBuffer ) PRIVILEGED_FUNCTION;
+
+#if ( configUSE_TRACE_FACILITY == 1 )
+    void vStreamBufferSetStreamBufferNumber( StreamBufferHandle_t xStreamBuffer,
+                                             UBaseType_t uxStreamBufferNumber ) PRIVILEGED_FUNCTION;
+    UBaseType_t uxStreamBufferGetStreamBufferNumber( StreamBufferHandle_t xStreamBuffer ) PRIVILEGED_FUNCTION;
+    uint8_t ucStreamBufferGetStreamBufferType( StreamBufferHandle_t xStreamBuffer ) PRIVILEGED_FUNCTION;
+#endif
+
+/* *INDENT-OFF* */
+#if defined( __cplusplus )
+    }
+#endif
+/* *INDENT-ON* */
+
+#endif /* !defined( STREAM_BUFFER_H ) */