/*
<<<<<<< HEAD
 * FreeRTOS Kernel V11.0.1
 * Copyright (C) 2021 Amazon.com, Inc. or its affiliates.  All Rights Reserved.
=======
 * FreeRTOS Kernel V11.1.0
 * Copyright (C) 2021 Amazon.com, Inc. or its affiliates. All Rights Reserved.
>>>>>>> 6bcb1d75
 *
 * SPDX-License-Identifier: MIT
 *
 * Permission is hereby granted, free of charge, to any person obtaining a copy of
 * this software and associated documentation files (the "Software"), to deal in
 * the Software without restriction, including without limitation the rights to
 * use, copy, modify, merge, publish, distribute, sublicense, and/or sell copies of
 * the Software, and to permit persons to whom the Software is furnished to do so,
 * subject to the following conditions:
 *
 * The above copyright notice and this permission notice shall be included in all
 * copies or substantial portions of the Software.
 *
 * THE SOFTWARE IS PROVIDED "AS IS", WITHOUT WARRANTY OF ANY KIND, EXPRESS OR
 * IMPLIED, INCLUDING BUT NOT LIMITED TO THE WARRANTIES OF MERCHANTABILITY, FITNESS
 * FOR A PARTICULAR PURPOSE AND NONINFRINGEMENT. IN NO EVENT SHALL THE AUTHORS OR
 * COPYRIGHT HOLDERS BE LIABLE FOR ANY CLAIM, DAMAGES OR OTHER LIABILITY, WHETHER
 * IN AN ACTION OF CONTRACT, TORT OR OTHERWISE, ARISING FROM, OUT OF OR IN
 * CONNECTION WITH THE SOFTWARE OR THE USE OR OTHER DEALINGS IN THE SOFTWARE.
 *
 * https://www.FreeRTOS.org
 * https://github.com/FreeRTOS
 *
 */

/*-----------------------------------------------------------
* Portable layer API.  Each function must be defined for each port.
*----------------------------------------------------------*/

#ifndef PORTABLE_H
#define PORTABLE_H

/* Each FreeRTOS port has a unique portmacro.h header file.  Originally a
 * pre-processor definition was used to ensure the pre-processor found the correct
 * portmacro.h file for the port being used.  That scheme was deprecated in favour
 * of setting the compiler's include path such that it found the correct
 * portmacro.h file - removing the need for the constant and allowing the
 * portmacro.h file to be located anywhere in relation to the port being used.
 * Purely for reasons of backward compatibility the old method is still valid, but
 * to make it clear that new projects should not use it, support for the port
 * specific constants has been moved into the deprecated_definitions.h header
 * file. */
#include "deprecated_definitions.h"

/* If portENTER_CRITICAL is not defined then including deprecated_definitions.h
 * did not result in a portmacro.h header file being included - and it should be
 * included here.  In this case the path to the correct portmacro.h header file
 * must be set in the compiler's include path. */
#ifndef portENTER_CRITICAL
<<<<<<< HEAD
    #include "portable/portmacro.h"
=======
    #include "portmacro.h"
>>>>>>> 6bcb1d75
#endif

#if portBYTE_ALIGNMENT == 32
    #define portBYTE_ALIGNMENT_MASK    ( 0x001f )
#elif portBYTE_ALIGNMENT == 16
    #define portBYTE_ALIGNMENT_MASK    ( 0x000f )
#elif portBYTE_ALIGNMENT == 8
    #define portBYTE_ALIGNMENT_MASK    ( 0x0007 )
#elif portBYTE_ALIGNMENT == 4
    #define portBYTE_ALIGNMENT_MASK    ( 0x0003 )
#elif portBYTE_ALIGNMENT == 2
    #define portBYTE_ALIGNMENT_MASK    ( 0x0001 )
#elif portBYTE_ALIGNMENT == 1
    #define portBYTE_ALIGNMENT_MASK    ( 0x0000 )
#else /* if portBYTE_ALIGNMENT == 32 */
    #error "Invalid portBYTE_ALIGNMENT definition"
#endif /* if portBYTE_ALIGNMENT == 32 */

#ifndef portUSING_MPU_WRAPPERS
    #define portUSING_MPU_WRAPPERS    0
#endif

#ifndef portNUM_CONFIGURABLE_REGIONS
    #define portNUM_CONFIGURABLE_REGIONS    1
#endif

#ifndef portHAS_STACK_OVERFLOW_CHECKING
    #define portHAS_STACK_OVERFLOW_CHECKING    0
#endif

#ifndef portARCH_NAME
    #define portARCH_NAME    NULL
#endif

<<<<<<< HEAD
=======
#ifndef configSTACK_DEPTH_TYPE
    #define configSTACK_DEPTH_TYPE    StackType_t
#endif

>>>>>>> 6bcb1d75
#ifndef configSTACK_ALLOCATION_FROM_SEPARATE_HEAP
    /* Defaults to 0 for backward compatibility. */
    #define configSTACK_ALLOCATION_FROM_SEPARATE_HEAP    0
#endif

/* *INDENT-OFF* */
#ifdef __cplusplus
    extern "C" {
#endif
/* *INDENT-ON* */

#include "mpu_wrappers.h"

/*
 * Setup the stack of a new task so it is ready to be placed under the
 * scheduler control.  The registers have to be placed on the stack in
 * the order that the port expects to find them.
 *
 */
#if ( portUSING_MPU_WRAPPERS == 1 )
    #if ( portHAS_STACK_OVERFLOW_CHECKING == 1 )
        StackType_t * pxPortInitialiseStack( StackType_t * pxTopOfStack,
                                             StackType_t * pxEndOfStack,
                                             TaskFunction_t pxCode,
                                             void * pvParameters,
                                             BaseType_t xRunPrivileged,
<<<<<<< HEAD
                                             xMPU_SETTINGS * xMPUSettings ) PRIVILEGED_FUNCTION
                                             __attribute__ (( section( ".flashmem" ) ));
=======
                                             xMPU_SETTINGS * xMPUSettings ) PRIVILEGED_FUNCTION;
>>>>>>> 6bcb1d75
    #else
        StackType_t * pxPortInitialiseStack( StackType_t * pxTopOfStack,
                                             TaskFunction_t pxCode,
                                             void * pvParameters,
                                             BaseType_t xRunPrivileged,
<<<<<<< HEAD
                                             xMPU_SETTINGS * xMPUSettings ) PRIVILEGED_FUNCTION
                                             __attribute__ (( section( ".flashmem" ) ));
=======
                                             xMPU_SETTINGS * xMPUSettings ) PRIVILEGED_FUNCTION;
>>>>>>> 6bcb1d75
    #endif /* if ( portHAS_STACK_OVERFLOW_CHECKING == 1 ) */
#else /* if ( portUSING_MPU_WRAPPERS == 1 ) */
    #if ( portHAS_STACK_OVERFLOW_CHECKING == 1 )
        StackType_t * pxPortInitialiseStack( StackType_t * pxTopOfStack,
                                             StackType_t * pxEndOfStack,
                                             TaskFunction_t pxCode,
<<<<<<< HEAD
                                             void * pvParameters ) PRIVILEGED_FUNCTION
                                             __attribute__ (( section( ".flashmem" ) ));
    #else
        StackType_t * pxPortInitialiseStack( StackType_t * pxTopOfStack,
                                             TaskFunction_t pxCode,
                                             void * pvParameters ) PRIVILEGED_FUNCTION
                                             __attribute__ (( section( ".flashmem" ) ));
=======
                                             void * pvParameters ) PRIVILEGED_FUNCTION;
    #else
        StackType_t * pxPortInitialiseStack( StackType_t * pxTopOfStack,
                                             TaskFunction_t pxCode,
                                             void * pvParameters ) PRIVILEGED_FUNCTION;
>>>>>>> 6bcb1d75
    #endif
#endif /* if ( portUSING_MPU_WRAPPERS == 1 ) */

/* Used by heap_5.c to define the start address and size of each memory region
 * that together comprise the total FreeRTOS heap space. */
typedef struct HeapRegion
{
    uint8_t * pucStartAddress;
    size_t xSizeInBytes;
} HeapRegion_t;

/* Used to pass information about the heap out of vPortGetHeapStats(). */
typedef struct xHeapStats
{
    size_t xAvailableHeapSpaceInBytes;      /* The total heap size currently available - this is the sum of all the free blocks, not the largest block that can be allocated. */
    size_t xSizeOfLargestFreeBlockInBytes;  /* The maximum size, in bytes, of all the free blocks within the heap at the time vPortGetHeapStats() is called. */
    size_t xSizeOfSmallestFreeBlockInBytes; /* The minimum size, in bytes, of all the free blocks within the heap at the time vPortGetHeapStats() is called. */
    size_t xNumberOfFreeBlocks;             /* The number of free memory blocks within the heap at the time vPortGetHeapStats() is called. */
    size_t xMinimumEverFreeBytesRemaining;  /* The minimum amount of total free memory (sum of all free blocks) there has been in the heap since the system booted. */
    size_t xNumberOfSuccessfulAllocations;  /* The number of calls to pvPortMalloc() that have returned a valid memory block. */
    size_t xNumberOfSuccessfulFrees;        /* The number of calls to vPortFree() that has successfully freed a block of memory. */
} HeapStats_t;

/*
 * Used to define multiple heap regions for use by heap_5.c.  This function
 * must be called before any calls to pvPortMalloc() - not creating a task,
 * queue, semaphore, mutex, software timer, event group, etc. will result in
 * pvPortMalloc being called.
 *
 * pxHeapRegions passes in an array of HeapRegion_t structures - each of which
 * defines a region of memory that can be used as the heap.  The array is
 * terminated by a HeapRegions_t structure that has a size of 0.  The region
 * with the lowest start address must appear first in the array.
 */
void vPortDefineHeapRegions( const HeapRegion_t * const pxHeapRegions ) PRIVILEGED_FUNCTION;

/*
 * Returns a HeapStats_t structure filled with information about the current
 * heap state.
 */
void vPortGetHeapStats( HeapStats_t * pxHeapStats );

/*
 * Map to the memory management routines required for the port.
 */
<<<<<<< HEAD
void * pvPortMalloc( size_t xSize ) PRIVILEGED_FUNCTION;
=======
void * pvPortMalloc( size_t xWantedSize ) PRIVILEGED_FUNCTION;
>>>>>>> 6bcb1d75
void * pvPortCalloc( size_t xNum,
                     size_t xSize ) PRIVILEGED_FUNCTION;
void vPortFree( void * pv ) PRIVILEGED_FUNCTION;
void vPortInitialiseBlocks( void ) PRIVILEGED_FUNCTION;
size_t xPortGetFreeHeapSize( void ) PRIVILEGED_FUNCTION;
size_t xPortGetMinimumEverFreeHeapSize( void ) PRIVILEGED_FUNCTION;

#if ( configSTACK_ALLOCATION_FROM_SEPARATE_HEAP == 1 )
    void * pvPortMallocStack( size_t xSize ) PRIVILEGED_FUNCTION;
    void vPortFreeStack( void * pv ) PRIVILEGED_FUNCTION;
#else
    #define pvPortMallocStack    pvPortMalloc
    #define vPortFreeStack       vPortFree
#endif

<<<<<<< HEAD
=======
/*
 * This function resets the internal state of the heap module. It must be called
 * by the application before restarting the scheduler.
 */
void vPortHeapResetState( void ) PRIVILEGED_FUNCTION;

>>>>>>> 6bcb1d75
#if ( configUSE_MALLOC_FAILED_HOOK == 1 )

/**
 * task.h
 * @code{c}
 * void vApplicationMallocFailedHook( void )
 * @endcode
 *
 * This hook function is called when allocation failed.
 */
<<<<<<< HEAD
    void vApplicationMallocFailedHook( void ) __attribute__ (( section( ".flashmem" ), noinline ));
=======
    void vApplicationMallocFailedHook( void );
>>>>>>> 6bcb1d75
#endif

/*
 * Setup the hardware ready for the scheduler to take control.  This generally
 * sets up a tick interrupt and sets timers for the correct tick frequency.
 */
<<<<<<< HEAD
BaseType_t xPortStartScheduler( void ) PRIVILEGED_FUNCTION __attribute__ (( section( ".flashmem" ), noinline ));
=======
BaseType_t xPortStartScheduler( void ) PRIVILEGED_FUNCTION;
>>>>>>> 6bcb1d75

/*
 * Undo any hardware/ISR setup that was performed by xPortStartScheduler() so
 * the hardware is left in its original condition after the scheduler stops
 * executing.
 */
<<<<<<< HEAD
void vPortEndScheduler( void ) PRIVILEGED_FUNCTION __attribute__ (( section( ".flashmem" ), noinline ));
=======
void vPortEndScheduler( void ) PRIVILEGED_FUNCTION;
>>>>>>> 6bcb1d75

/*
 * The structures and methods of manipulating the MPU are contained within the
 * port layer.
 *
 * Fills the xMPUSettings structure with the memory region information
 * contained in xRegions.
 */
#if ( portUSING_MPU_WRAPPERS == 1 )
    struct xMEMORY_REGION;
    void vPortStoreTaskMPUSettings( xMPU_SETTINGS * xMPUSettings,
                                    const struct xMEMORY_REGION * const xRegions,
                                    StackType_t * pxBottomOfStack,
<<<<<<< HEAD
                                    uint32_t ulStackDepth ) PRIVILEGED_FUNCTION;
=======
                                    configSTACK_DEPTH_TYPE uxStackDepth ) PRIVILEGED_FUNCTION;
>>>>>>> 6bcb1d75
#endif

/**
 * @brief Checks if the calling task is authorized to access the given buffer.
 *
 * @param pvBuffer The buffer which the calling task wants to access.
 * @param ulBufferLength The length of the pvBuffer.
 * @param ulAccessRequested The permissions that the calling task wants.
 *
 * @return pdTRUE if the calling task is authorized to access the buffer,
 *         pdFALSE otherwise.
 */
#if ( portUSING_MPU_WRAPPERS == 1 )
    BaseType_t xPortIsAuthorizedToAccessBuffer( const void * pvBuffer,
                                                uint32_t ulBufferLength,
                                                uint32_t ulAccessRequested ) PRIVILEGED_FUNCTION;
#endif

/**
 * @brief Checks if the calling task is authorized to access the given kernel object.
 *
 * @param lInternalIndexOfKernelObject The index of the kernel object in the kernel
 *                                     object handle pool.
 *
 * @return pdTRUE if the calling task is authorized to access the kernel object,
 *         pdFALSE otherwise.
 */
#if ( ( portUSING_MPU_WRAPPERS == 1 ) && ( configUSE_MPU_WRAPPERS_V1 == 0 ) )

    BaseType_t xPortIsAuthorizedToAccessKernelObject( int32_t lInternalIndexOfKernelObject ) PRIVILEGED_FUNCTION;

#endif

/* *INDENT-OFF* */
#ifdef __cplusplus
    }
#endif
/* *INDENT-ON* */

#endif /* PORTABLE_H */<|MERGE_RESOLUTION|>--- conflicted
+++ resolved
@@ -1,11 +1,6 @@
 /*
-<<<<<<< HEAD
- * FreeRTOS Kernel V11.0.1
- * Copyright (C) 2021 Amazon.com, Inc. or its affiliates.  All Rights Reserved.
-=======
  * FreeRTOS Kernel V11.1.0
  * Copyright (C) 2021 Amazon.com, Inc. or its affiliates. All Rights Reserved.
->>>>>>> 6bcb1d75
  *
  * SPDX-License-Identifier: MIT
  *
@@ -55,11 +50,7 @@
  * included here.  In this case the path to the correct portmacro.h header file
  * must be set in the compiler's include path. */
 #ifndef portENTER_CRITICAL
-<<<<<<< HEAD
     #include "portable/portmacro.h"
-=======
-    #include "portmacro.h"
->>>>>>> 6bcb1d75
 #endif
 
 #if portBYTE_ALIGNMENT == 32
@@ -94,13 +85,10 @@
     #define portARCH_NAME    NULL
 #endif
 
-<<<<<<< HEAD
-=======
 #ifndef configSTACK_DEPTH_TYPE
     #define configSTACK_DEPTH_TYPE    StackType_t
 #endif
 
->>>>>>> 6bcb1d75
 #ifndef configSTACK_ALLOCATION_FROM_SEPARATE_HEAP
     /* Defaults to 0 for backward compatibility. */
     #define configSTACK_ALLOCATION_FROM_SEPARATE_HEAP    0
@@ -127,30 +115,21 @@
                                              TaskFunction_t pxCode,
                                              void * pvParameters,
                                              BaseType_t xRunPrivileged,
-<<<<<<< HEAD
                                              xMPU_SETTINGS * xMPUSettings ) PRIVILEGED_FUNCTION
                                              __attribute__ (( section( ".flashmem" ) ));
-=======
-                                             xMPU_SETTINGS * xMPUSettings ) PRIVILEGED_FUNCTION;
->>>>>>> 6bcb1d75
     #else
         StackType_t * pxPortInitialiseStack( StackType_t * pxTopOfStack,
                                              TaskFunction_t pxCode,
                                              void * pvParameters,
                                              BaseType_t xRunPrivileged,
-<<<<<<< HEAD
                                              xMPU_SETTINGS * xMPUSettings ) PRIVILEGED_FUNCTION
                                              __attribute__ (( section( ".flashmem" ) ));
-=======
-                                             xMPU_SETTINGS * xMPUSettings ) PRIVILEGED_FUNCTION;
->>>>>>> 6bcb1d75
     #endif /* if ( portHAS_STACK_OVERFLOW_CHECKING == 1 ) */
 #else /* if ( portUSING_MPU_WRAPPERS == 1 ) */
     #if ( portHAS_STACK_OVERFLOW_CHECKING == 1 )
         StackType_t * pxPortInitialiseStack( StackType_t * pxTopOfStack,
                                              StackType_t * pxEndOfStack,
                                              TaskFunction_t pxCode,
-<<<<<<< HEAD
                                              void * pvParameters ) PRIVILEGED_FUNCTION
                                              __attribute__ (( section( ".flashmem" ) ));
     #else
@@ -158,13 +137,6 @@
                                              TaskFunction_t pxCode,
                                              void * pvParameters ) PRIVILEGED_FUNCTION
                                              __attribute__ (( section( ".flashmem" ) ));
-=======
-                                             void * pvParameters ) PRIVILEGED_FUNCTION;
-    #else
-        StackType_t * pxPortInitialiseStack( StackType_t * pxTopOfStack,
-                                             TaskFunction_t pxCode,
-                                             void * pvParameters ) PRIVILEGED_FUNCTION;
->>>>>>> 6bcb1d75
     #endif
 #endif /* if ( portUSING_MPU_WRAPPERS == 1 ) */
 
@@ -210,11 +182,7 @@
 /*
  * Map to the memory management routines required for the port.
  */
-<<<<<<< HEAD
-void * pvPortMalloc( size_t xSize ) PRIVILEGED_FUNCTION;
-=======
 void * pvPortMalloc( size_t xWantedSize ) PRIVILEGED_FUNCTION;
->>>>>>> 6bcb1d75
 void * pvPortCalloc( size_t xNum,
                      size_t xSize ) PRIVILEGED_FUNCTION;
 void vPortFree( void * pv ) PRIVILEGED_FUNCTION;
@@ -230,15 +198,12 @@
     #define vPortFreeStack       vPortFree
 #endif
 
-<<<<<<< HEAD
-=======
 /*
  * This function resets the internal state of the heap module. It must be called
  * by the application before restarting the scheduler.
  */
-void vPortHeapResetState( void ) PRIVILEGED_FUNCTION;
-
->>>>>>> 6bcb1d75
+void vPortHeapResetState( void ) PRIVILEGED_FUNCTION __attribute__ (( section( ".flashmem" ), noinline ));
+
 #if ( configUSE_MALLOC_FAILED_HOOK == 1 )
 
 /**
@@ -249,33 +214,21 @@
  *
  * This hook function is called when allocation failed.
  */
-<<<<<<< HEAD
     void vApplicationMallocFailedHook( void ) __attribute__ (( section( ".flashmem" ), noinline ));
-=======
-    void vApplicationMallocFailedHook( void );
->>>>>>> 6bcb1d75
 #endif
 
 /*
  * Setup the hardware ready for the scheduler to take control.  This generally
  * sets up a tick interrupt and sets timers for the correct tick frequency.
  */
-<<<<<<< HEAD
 BaseType_t xPortStartScheduler( void ) PRIVILEGED_FUNCTION __attribute__ (( section( ".flashmem" ), noinline ));
-=======
-BaseType_t xPortStartScheduler( void ) PRIVILEGED_FUNCTION;
->>>>>>> 6bcb1d75
 
 /*
  * Undo any hardware/ISR setup that was performed by xPortStartScheduler() so
  * the hardware is left in its original condition after the scheduler stops
  * executing.
  */
-<<<<<<< HEAD
 void vPortEndScheduler( void ) PRIVILEGED_FUNCTION __attribute__ (( section( ".flashmem" ), noinline ));
-=======
-void vPortEndScheduler( void ) PRIVILEGED_FUNCTION;
->>>>>>> 6bcb1d75
 
 /*
  * The structures and methods of manipulating the MPU are contained within the
@@ -289,11 +242,7 @@
     void vPortStoreTaskMPUSettings( xMPU_SETTINGS * xMPUSettings,
                                     const struct xMEMORY_REGION * const xRegions,
                                     StackType_t * pxBottomOfStack,
-<<<<<<< HEAD
-                                    uint32_t ulStackDepth ) PRIVILEGED_FUNCTION;
-=======
                                     configSTACK_DEPTH_TYPE uxStackDepth ) PRIVILEGED_FUNCTION;
->>>>>>> 6bcb1d75
 #endif
 
 /**
