/*
 * FreeRTOS Kernel V10.4.1
 * Copyright (C) 2020 Amazon.com, Inc. or its affiliates.  All Rights Reserved.
 *
 * Permission is hereby granted, free of charge, to any person obtaining a copy of
 * this software and associated documentation files (the "Software"), to deal in
 * the Software without restriction, including without limitation the rights to
 * use, copy, modify, merge, publish, distribute, sublicense, and/or sell copies of
 * the Software, and to permit persons to whom the Software is furnished to do so,
 * subject to the following conditions:
 *
 * The above copyright notice and this permission notice shall be included in all
 * copies or substantial portions of the Software.
 *
 * THE SOFTWARE IS PROVIDED "AS IS", WITHOUT WARRANTY OF ANY KIND, EXPRESS OR
 * IMPLIED, INCLUDING BUT NOT LIMITED TO THE WARRANTIES OF MERCHANTABILITY, FITNESS
 * FOR A PARTICULAR PURPOSE AND NONINFRINGEMENT. IN NO EVENT SHALL THE AUTHORS OR
 * COPYRIGHT HOLDERS BE LIABLE FOR ANY CLAIM, DAMAGES OR OTHER LIABILITY, WHETHER
 * IN AN ACTION OF CONTRACT, TORT OR OTHERWISE, ARISING FROM, OUT OF OR IN
 * CONNECTION WITH THE SOFTWARE OR THE USE OR OTHER DEALINGS IN THE SOFTWARE.
 *
 * https://www.FreeRTOS.org
 * https://github.com/FreeRTOS
 *
 * 1 tab == 4 spaces!
 */


#ifndef PORTMACRO_H
<<<<<<< HEAD
#define PORTMACRO_H

#include "imxrt.h"
#include "mpu_wrappers.h"
=======
    #define PORTMACRO_H
>>>>>>> 7bc5ddda

    #ifdef __cplusplus
        extern "C" {
    #endif

/*-----------------------------------------------------------
 * Port specific definitions.
 *
 * The settings in this file configure FreeRTOS correctly for the
 * given hardware and compiler.
 *
 * These settings should not be altered.
 *-----------------------------------------------------------
 */

/* Type definitions. */
    #define portCHAR          char
    #define portFLOAT         float
    #define portDOUBLE        double
    #define portLONG          long
    #define portSHORT         short
    #define portSTACK_TYPE    uint32_t
    #define portBASE_TYPE     long

    typedef portSTACK_TYPE   StackType_t;
    typedef long             BaseType_t;
    typedef unsigned long    UBaseType_t;

    #if ( configUSE_16_BIT_TICKS == 1 )
        typedef uint16_t     TickType_t;
        #define portMAX_DELAY              ( TickType_t ) 0xffff
    #else
        typedef uint32_t     TickType_t;
        #define portMAX_DELAY              ( TickType_t ) 0xffffffffUL

/* 32-bit tick type on a 32-bit architecture, so reads of the tick count do
 * not need to be guarded with a critical section. */
        #define portTICK_TYPE_IS_ATOMIC    1
    #endif
/*-----------------------------------------------------------*/

/* Architecture specifics. */
<<<<<<< HEAD
#define portSTACK_GROWTH			( -1 )
#define portTICK_PERIOD_MS			( ( TickType_t ) 1000 / configTICK_RATE_HZ )
#define portBYTE_ALIGNMENT			8
#define portIS_PRIVILEGED()		( pdFALSE )
/*-----------------------------------------------------------*/

/* Scheduler utilities. */
#define portYIELD() 															\
{																				\
	/* Set a PendSV to request a context switch. */								\
	portNVIC_INT_CTRL_REG = portNVIC_PENDSVSET_BIT;								\
																				\
	/* Barriers are normally not required but do ensure the code is completely	\
	within the specified behaviour for the architecture. */						\
	__asm volatile( "dsb" ::: "memory" );										\
	__asm volatile( "isb" );													\
}

#define portNVIC_INT_CTRL_REG		SCB_ICSR
#define portNVIC_PENDSVSET_BIT		( 1UL << 28UL )
#define portEND_SWITCHING_ISR( xSwitchRequired ) if( xSwitchRequired != pdFALSE ) portYIELD()
#define portYIELD_FROM_ISR( x ) portEND_SWITCHING_ISR( x )
=======
    #define portSTACK_GROWTH      ( -1 )
    #define portTICK_PERIOD_MS    ( ( TickType_t ) 1000 / configTICK_RATE_HZ )
    #define portBYTE_ALIGNMENT    8
    #define portDONT_DISCARD      __attribute__( ( used ) )
/*-----------------------------------------------------------*/

/* Scheduler utilities. */
    #define portYIELD()                                 \
    {                                                   \
        /* Set a PendSV to request a context switch. */ \
        portNVIC_INT_CTRL_REG = portNVIC_PENDSVSET_BIT; \
                                                        \
        /* Barriers are normally not required but do ensure the code is completely \
         * within the specified behaviour for the architecture. */ \
        __asm volatile ( "dsb" ::: "memory" );                     \
        __asm volatile ( "isb" );                                  \
    }

    #define portNVIC_INT_CTRL_REG     ( *( ( volatile uint32_t * ) 0xe000ed04 ) )
    #define portNVIC_PENDSVSET_BIT    ( 1UL << 28UL )
    #define portEND_SWITCHING_ISR( xSwitchRequired )    if( xSwitchRequired != pdFALSE ) portYIELD()
    #define portYIELD_FROM_ISR( x )                     portEND_SWITCHING_ISR( x )
>>>>>>> 7bc5ddda
/*-----------------------------------------------------------*/

/* Critical section management. */
    extern void vPortEnterCritical( void );
    extern void vPortExitCritical( void );
    #define portSET_INTERRUPT_MASK_FROM_ISR()         ulPortRaiseBASEPRI()
    #define portCLEAR_INTERRUPT_MASK_FROM_ISR( x )    vPortSetBASEPRI( x )
    #define portDISABLE_INTERRUPTS()                  vPortRaiseBASEPRI()
    #define portENABLE_INTERRUPTS()                   vPortSetBASEPRI( 0 )
    #define portENTER_CRITICAL()                      vPortEnterCritical()
    #define portEXIT_CRITICAL()                       vPortExitCritical()

/*-----------------------------------------------------------*/

/* Task function macros as described on the FreeRTOS.org WEB site.  These are
 * not necessary for to use this port.  They are defined so the common demo files
 * (which build with all the ports) will build. */
    #define portTASK_FUNCTION_PROTO( vFunction, pvParameters )    void vFunction( void * pvParameters )
    #define portTASK_FUNCTION( vFunction, pvParameters )          void vFunction( void * pvParameters )
/*-----------------------------------------------------------*/

/* Tickless idle/low power functionality. */
    #ifndef portSUPPRESS_TICKS_AND_SLEEP
        extern void vPortSuppressTicksAndSleep( TickType_t xExpectedIdleTime );
        #define portSUPPRESS_TICKS_AND_SLEEP( xExpectedIdleTime )    vPortSuppressTicksAndSleep( xExpectedIdleTime )
    #endif
/*-----------------------------------------------------------*/

/* Architecture specific optimisations. */
    #ifndef configUSE_PORT_OPTIMISED_TASK_SELECTION
        #define configUSE_PORT_OPTIMISED_TASK_SELECTION    1
    #endif

    #if configUSE_PORT_OPTIMISED_TASK_SELECTION == 1

/* Generic helper function. */
        __attribute__( ( always_inline ) ) static inline uint8_t ucPortCountLeadingZeros( uint32_t ulBitmap )
        {
            uint8_t ucReturn;

            __asm volatile ( "clz %0, %1" : "=r" ( ucReturn ) : "r" ( ulBitmap ) : "memory" );

            return ucReturn;
        }

/* Check the configuration. */
        #if ( configMAX_PRIORITIES > 32 )
            #error configUSE_PORT_OPTIMISED_TASK_SELECTION can only be set to 1 when configMAX_PRIORITIES is less than or equal to 32.  It is very rare that a system requires more than 10 to 15 difference priorities as tasks that share a priority will time slice.
        #endif

/* Store/clear the ready priorities in a bit map. */
        #define portRECORD_READY_PRIORITY( uxPriority, uxReadyPriorities )    ( uxReadyPriorities ) |= ( 1UL << ( uxPriority ) )
        #define portRESET_READY_PRIORITY( uxPriority, uxReadyPriorities )     ( uxReadyPriorities ) &= ~( 1UL << ( uxPriority ) )

/*-----------------------------------------------------------*/

        #define portGET_HIGHEST_PRIORITY( uxTopPriority, uxReadyPriorities )    uxTopPriority = ( 31UL - ( uint32_t ) ucPortCountLeadingZeros( ( uxReadyPriorities ) ) )

    #endif /* configUSE_PORT_OPTIMISED_TASK_SELECTION */

/*-----------------------------------------------------------*/

    #ifdef configASSERT
        void vPortValidateInterruptPriority( void );
        #define portASSERT_IF_INTERRUPT_PRIORITY_INVALID()    vPortValidateInterruptPriority()
    #endif

/* portNOP() is not required by this port. */
    #define portNOP()

    #define portINLINE              __inline

<<<<<<< HEAD
#ifndef portFORCE_INLINE
	#define portFORCE_INLINE inline __attribute__(( always_inline))
#endif

#ifndef portDONT_DISCARD
	#define portDONT_DISCARD __attribute__(( used ))
#endif

static portFORCE_INLINE BaseType_t xPortIsInsideInterrupt( void )
{
uint32_t ulCurrentInterrupt;
BaseType_t xReturn;
=======
    #ifndef portFORCE_INLINE
        #define portFORCE_INLINE    inline __attribute__( ( always_inline ) )
    #endif

    portFORCE_INLINE static BaseType_t xPortIsInsideInterrupt( void )
    {
        uint32_t ulCurrentInterrupt;
        BaseType_t xReturn;
>>>>>>> 7bc5ddda

        /* Obtain the number of the currently executing interrupt. */
        __asm volatile ( "mrs %0, ipsr" : "=r" ( ulCurrentInterrupt )::"memory" );

        if( ulCurrentInterrupt == 0 )
        {
            xReturn = pdFALSE;
        }
        else
        {
            xReturn = pdTRUE;
        }

        return xReturn;
    }

/*-----------------------------------------------------------*/

<<<<<<< HEAD
static portFORCE_INLINE void vPortRaiseBASEPRI( void )
{
uint32_t ulNewBASEPRI;
=======
    portFORCE_INLINE static void vPortRaiseBASEPRI( void )
    {
        uint32_t ulNewBASEPRI;
>>>>>>> 7bc5ddda

        __asm volatile
        (
            "	mov %0, %1												\n"\
            "	msr basepri, %0											\n"\
            "	isb														\n"\
            "	dsb														\n"\
            : "=r" ( ulNewBASEPRI ) : "i" ( configMAX_SYSCALL_INTERRUPT_PRIORITY ) : "memory"
        );
    }

/*-----------------------------------------------------------*/

<<<<<<< HEAD
static portFORCE_INLINE uint32_t ulPortRaiseBASEPRI( void )
{
uint32_t ulOriginalBASEPRI, ulNewBASEPRI;

	__asm volatile
	(
		"	mrs %0, basepri											\n" \
		"	mov %1, %2												\n"	\
		"	msr basepri, %1											\n" \
		"	isb														\n" \
		"	dsb														\n" \
		:"=r" (ulOriginalBASEPRI), "=r" (ulNewBASEPRI) : "i" ( configMAX_SYSCALL_INTERRUPT_PRIORITY ) : "memory"
	);

	/* This return will not be reached but is necessary to prevent compiler
	warnings. */
	return ulOriginalBASEPRI;
}
/*-----------------------------------------------------------*/

static portFORCE_INLINE void vPortSetBASEPRI( uint32_t ulNewMaskValue )
{
	__asm volatile
	(
		"	msr basepri, %0	" :: "r" ( ulNewMaskValue ) : "memory"
	);
}
/*-----------------------------------------------------------*/

#define portMEMORY_BARRIER() __asm volatile( "dmb" ::: "memory" )

/*
 * Map to the memory management routines required for the port.
 */
void* malloc(size_t) __attribute__( ( __malloc__, __warn_unused_result__, __alloc_size__( 1 ) ) );
static portFORCE_INLINE void* pvPortMalloc( size_t xSize ) PRIVILEGED_FUNCTION {
	return malloc( xSize );
}

void free( void* ) PRIVILEGED_FUNCTION;
static portFORCE_INLINE void vPortFree( void* pv ) PRIVILEGED_FUNCTION {
	free( pv );
}
=======
    portFORCE_INLINE static uint32_t ulPortRaiseBASEPRI( void )
    {
        uint32_t ulOriginalBASEPRI, ulNewBASEPRI;

        __asm volatile
        (
            "	mrs %0, basepri											\n"\
            "	mov %1, %2												\n"\
            "	msr basepri, %1											\n"\
            "	isb														\n"\
            "	dsb														\n"\
            : "=r" ( ulOriginalBASEPRI ), "=r" ( ulNewBASEPRI ) : "i" ( configMAX_SYSCALL_INTERRUPT_PRIORITY ) : "memory"
        );

        /* This return will not be reached but is necessary to prevent compiler
         * warnings. */
        return ulOriginalBASEPRI;
    }
/*-----------------------------------------------------------*/

    portFORCE_INLINE static void vPortSetBASEPRI( uint32_t ulNewMaskValue )
    {
        __asm volatile
        (
            "	msr basepri, %0	"::"r" ( ulNewMaskValue ) : "memory"
        );
    }
/*-----------------------------------------------------------*/

    #define portMEMORY_BARRIER()    __asm volatile ( "" ::: "memory" )
>>>>>>> 7bc5ddda

    #ifdef __cplusplus
        }
    #endif

#endif /* PORTMACRO_H */
<|MERGE_RESOLUTION|>--- conflicted
+++ resolved
@@ -1,343 +1,266 @@
-/*
- * FreeRTOS Kernel V10.4.1
- * Copyright (C) 2020 Amazon.com, Inc. or its affiliates.  All Rights Reserved.
- *
- * Permission is hereby granted, free of charge, to any person obtaining a copy of
- * this software and associated documentation files (the "Software"), to deal in
- * the Software without restriction, including without limitation the rights to
- * use, copy, modify, merge, publish, distribute, sublicense, and/or sell copies of
- * the Software, and to permit persons to whom the Software is furnished to do so,
- * subject to the following conditions:
- *
- * The above copyright notice and this permission notice shall be included in all
- * copies or substantial portions of the Software.
- *
- * THE SOFTWARE IS PROVIDED "AS IS", WITHOUT WARRANTY OF ANY KIND, EXPRESS OR
- * IMPLIED, INCLUDING BUT NOT LIMITED TO THE WARRANTIES OF MERCHANTABILITY, FITNESS
- * FOR A PARTICULAR PURPOSE AND NONINFRINGEMENT. IN NO EVENT SHALL THE AUTHORS OR
- * COPYRIGHT HOLDERS BE LIABLE FOR ANY CLAIM, DAMAGES OR OTHER LIABILITY, WHETHER
- * IN AN ACTION OF CONTRACT, TORT OR OTHERWISE, ARISING FROM, OUT OF OR IN
- * CONNECTION WITH THE SOFTWARE OR THE USE OR OTHER DEALINGS IN THE SOFTWARE.
- *
- * https://www.FreeRTOS.org
- * https://github.com/FreeRTOS
- *
- * 1 tab == 4 spaces!
- */
-
-
-#ifndef PORTMACRO_H
-<<<<<<< HEAD
-#define PORTMACRO_H
+/*
+ * FreeRTOS Kernel V10.4.1
+ * Copyright (C) 2020 Amazon.com, Inc. or its affiliates.  All Rights Reserved.
+ *
+ * Permission is hereby granted, free of charge, to any person obtaining a copy of
+ * this software and associated documentation files (the "Software"), to deal in
+ * the Software without restriction, including without limitation the rights to
+ * use, copy, modify, merge, publish, distribute, sublicense, and/or sell copies of
+ * the Software, and to permit persons to whom the Software is furnished to do so,
+ * subject to the following conditions:
+ *
+ * The above copyright notice and this permission notice shall be included in all
+ * copies or substantial portions of the Software.
+ *
+ * THE SOFTWARE IS PROVIDED "AS IS", WITHOUT WARRANTY OF ANY KIND, EXPRESS OR
+ * IMPLIED, INCLUDING BUT NOT LIMITED TO THE WARRANTIES OF MERCHANTABILITY, FITNESS
+ * FOR A PARTICULAR PURPOSE AND NONINFRINGEMENT. IN NO EVENT SHALL THE AUTHORS OR
+ * COPYRIGHT HOLDERS BE LIABLE FOR ANY CLAIM, DAMAGES OR OTHER LIABILITY, WHETHER
+ * IN AN ACTION OF CONTRACT, TORT OR OTHERWISE, ARISING FROM, OUT OF OR IN
+ * CONNECTION WITH THE SOFTWARE OR THE USE OR OTHER DEALINGS IN THE SOFTWARE.
+ *
+ * https://www.FreeRTOS.org
+ * https://github.com/FreeRTOS
+ *
+ * 1 tab == 4 spaces!
+ */
+
+
+#ifndef PORTMACRO_H
+#define PORTMACRO_H
 
 #include "imxrt.h"
 #include "mpu_wrappers.h"
-=======
-    #define PORTMACRO_H
->>>>>>> 7bc5ddda
-
-    #ifdef __cplusplus
-        extern "C" {
-    #endif
-
-/*-----------------------------------------------------------
- * Port specific definitions.
- *
- * The settings in this file configure FreeRTOS correctly for the
- * given hardware and compiler.
- *
- * These settings should not be altered.
- *-----------------------------------------------------------
- */
-
-/* Type definitions. */
-    #define portCHAR          char
-    #define portFLOAT         float
-    #define portDOUBLE        double
-    #define portLONG          long
-    #define portSHORT         short
-    #define portSTACK_TYPE    uint32_t
-    #define portBASE_TYPE     long
-
-    typedef portSTACK_TYPE   StackType_t;
-    typedef long             BaseType_t;
-    typedef unsigned long    UBaseType_t;
-
-    #if ( configUSE_16_BIT_TICKS == 1 )
-        typedef uint16_t     TickType_t;
-        #define portMAX_DELAY              ( TickType_t ) 0xffff
-    #else
-        typedef uint32_t     TickType_t;
-        #define portMAX_DELAY              ( TickType_t ) 0xffffffffUL
-
-/* 32-bit tick type on a 32-bit architecture, so reads of the tick count do
- * not need to be guarded with a critical section. */
-        #define portTICK_TYPE_IS_ATOMIC    1
-    #endif
-/*-----------------------------------------------------------*/
-
-/* Architecture specifics. */
-<<<<<<< HEAD
-#define portSTACK_GROWTH			( -1 )
-#define portTICK_PERIOD_MS			( ( TickType_t ) 1000 / configTICK_RATE_HZ )
-#define portBYTE_ALIGNMENT			8
-#define portIS_PRIVILEGED()		( pdFALSE )
-/*-----------------------------------------------------------*/
-
-/* Scheduler utilities. */
-#define portYIELD() 															\
-{																				\
-	/* Set a PendSV to request a context switch. */								\
-	portNVIC_INT_CTRL_REG = portNVIC_PENDSVSET_BIT;								\
-																				\
-	/* Barriers are normally not required but do ensure the code is completely	\
-	within the specified behaviour for the architecture. */						\
-	__asm volatile( "dsb" ::: "memory" );										\
-	__asm volatile( "isb" );													\
-}
-
-#define portNVIC_INT_CTRL_REG		SCB_ICSR
-#define portNVIC_PENDSVSET_BIT		( 1UL << 28UL )
-#define portEND_SWITCHING_ISR( xSwitchRequired ) if( xSwitchRequired != pdFALSE ) portYIELD()
-#define portYIELD_FROM_ISR( x ) portEND_SWITCHING_ISR( x )
-=======
-    #define portSTACK_GROWTH      ( -1 )
-    #define portTICK_PERIOD_MS    ( ( TickType_t ) 1000 / configTICK_RATE_HZ )
+
+#ifdef __cplusplus
+extern "C" {
+#endif
+
+/*-----------------------------------------------------------
+ * Port specific definitions.
+ *
+ * The settings in this file configure FreeRTOS correctly for the
+ * given hardware and compiler.
+ *
+ * These settings should not be altered.
+ *-----------------------------------------------------------
+ */
+
+/* Type definitions. */
+    #define portCHAR          char
+    #define portFLOAT         float
+    #define portDOUBLE        double
+    #define portLONG          long
+    #define portSHORT         short
+    #define portSTACK_TYPE    uint32_t
+    #define portBASE_TYPE     long
+
+    typedef portSTACK_TYPE   StackType_t;
+    typedef long             BaseType_t;
+    typedef unsigned long    UBaseType_t;
+
+    #if ( configUSE_16_BIT_TICKS == 1 )
+        typedef uint16_t     TickType_t;
+        #define portMAX_DELAY              ( TickType_t ) 0xffff
+#else
+        typedef uint32_t     TickType_t;
+        #define portMAX_DELAY              ( TickType_t ) 0xffffffffUL
+
+	/* 32-bit tick type on a 32-bit architecture, so reads of the tick count do
+ * not need to be guarded with a critical section. */
+        #define portTICK_TYPE_IS_ATOMIC    1
+#endif
+/*-----------------------------------------------------------*/
+
+/* Architecture specifics. */
+    #define portSTACK_GROWTH      ( -1 )
+    #define portTICK_PERIOD_MS    ( ( TickType_t ) 1000 / configTICK_RATE_HZ )
     #define portBYTE_ALIGNMENT    8
-    #define portDONT_DISCARD      __attribute__( ( used ) )
-/*-----------------------------------------------------------*/
-
-/* Scheduler utilities. */
-    #define portYIELD()                                 \
-    {                                                   \
-        /* Set a PendSV to request a context switch. */ \
-        portNVIC_INT_CTRL_REG = portNVIC_PENDSVSET_BIT; \
-                                                        \
-        /* Barriers are normally not required but do ensure the code is completely \
-         * within the specified behaviour for the architecture. */ \
-        __asm volatile ( "dsb" ::: "memory" );                     \
-        __asm volatile ( "isb" );                                  \
-    }
-
-    #define portNVIC_INT_CTRL_REG     ( *( ( volatile uint32_t * ) 0xe000ed04 ) )
-    #define portNVIC_PENDSVSET_BIT    ( 1UL << 28UL )
-    #define portEND_SWITCHING_ISR( xSwitchRequired )    if( xSwitchRequired != pdFALSE ) portYIELD()
-    #define portYIELD_FROM_ISR( x )                     portEND_SWITCHING_ISR( x )
->>>>>>> 7bc5ddda
-/*-----------------------------------------------------------*/
-
-/* Critical section management. */
-    extern void vPortEnterCritical( void );
-    extern void vPortExitCritical( void );
-    #define portSET_INTERRUPT_MASK_FROM_ISR()         ulPortRaiseBASEPRI()
-    #define portCLEAR_INTERRUPT_MASK_FROM_ISR( x )    vPortSetBASEPRI( x )
-    #define portDISABLE_INTERRUPTS()                  vPortRaiseBASEPRI()
-    #define portENABLE_INTERRUPTS()                   vPortSetBASEPRI( 0 )
-    #define portENTER_CRITICAL()                      vPortEnterCritical()
-    #define portEXIT_CRITICAL()                       vPortExitCritical()
-
-/*-----------------------------------------------------------*/
-
-/* Task function macros as described on the FreeRTOS.org WEB site.  These are
- * not necessary for to use this port.  They are defined so the common demo files
- * (which build with all the ports) will build. */
-    #define portTASK_FUNCTION_PROTO( vFunction, pvParameters )    void vFunction( void * pvParameters )
-    #define portTASK_FUNCTION( vFunction, pvParameters )          void vFunction( void * pvParameters )
-/*-----------------------------------------------------------*/
-
-/* Tickless idle/low power functionality. */
-    #ifndef portSUPPRESS_TICKS_AND_SLEEP
-        extern void vPortSuppressTicksAndSleep( TickType_t xExpectedIdleTime );
-        #define portSUPPRESS_TICKS_AND_SLEEP( xExpectedIdleTime )    vPortSuppressTicksAndSleep( xExpectedIdleTime )
-    #endif
-/*-----------------------------------------------------------*/
-
-/* Architecture specific optimisations. */
-    #ifndef configUSE_PORT_OPTIMISED_TASK_SELECTION
-        #define configUSE_PORT_OPTIMISED_TASK_SELECTION    1
-    #endif
-
-    #if configUSE_PORT_OPTIMISED_TASK_SELECTION == 1
-
-/* Generic helper function. */
-        __attribute__( ( always_inline ) ) static inline uint8_t ucPortCountLeadingZeros( uint32_t ulBitmap )
-        {
-            uint8_t ucReturn;
-
-            __asm volatile ( "clz %0, %1" : "=r" ( ucReturn ) : "r" ( ulBitmap ) : "memory" );
-
-            return ucReturn;
-        }
-
-/* Check the configuration. */
-        #if ( configMAX_PRIORITIES > 32 )
-            #error configUSE_PORT_OPTIMISED_TASK_SELECTION can only be set to 1 when configMAX_PRIORITIES is less than or equal to 32.  It is very rare that a system requires more than 10 to 15 difference priorities as tasks that share a priority will time slice.
-        #endif
-
-/* Store/clear the ready priorities in a bit map. */
-        #define portRECORD_READY_PRIORITY( uxPriority, uxReadyPriorities )    ( uxReadyPriorities ) |= ( 1UL << ( uxPriority ) )
-        #define portRESET_READY_PRIORITY( uxPriority, uxReadyPriorities )     ( uxReadyPriorities ) &= ~( 1UL << ( uxPriority ) )
-
-/*-----------------------------------------------------------*/
-
-        #define portGET_HIGHEST_PRIORITY( uxTopPriority, uxReadyPriorities )    uxTopPriority = ( 31UL - ( uint32_t ) ucPortCountLeadingZeros( ( uxReadyPriorities ) ) )
-
-    #endif /* configUSE_PORT_OPTIMISED_TASK_SELECTION */
-
-/*-----------------------------------------------------------*/
-
-    #ifdef configASSERT
-        void vPortValidateInterruptPriority( void );
-        #define portASSERT_IF_INTERRUPT_PRIORITY_INVALID()    vPortValidateInterruptPriority()
-    #endif
-
-/* portNOP() is not required by this port. */
-    #define portNOP()
-
-    #define portINLINE              __inline
-
-<<<<<<< HEAD
-#ifndef portFORCE_INLINE
-	#define portFORCE_INLINE inline __attribute__(( always_inline))
+    #define portIS_PRIVILEGED()   ( pdFALSE )
+    #define portDONT_DISCARD      __attribute__( ( used ) )
+/*-----------------------------------------------------------*/
+
+/* Scheduler utilities. */
+    #define portYIELD()                                 \
+    {                                                   \
+        /* Set a PendSV to request a context switch. */ \
+        portNVIC_INT_CTRL_REG = portNVIC_PENDSVSET_BIT; \
+																				\
+        /* Barriers are normally not required but do ensure the code is completely \
+         * within the specified behaviour for the architecture. */ \
+        __asm volatile ( "dsb" ::: "memory" );                     \
+        __asm volatile ( "isb" );                                  \
+}
+
+    #define portNVIC_INT_CTRL_REG     SCB_ICSR
+    #define portNVIC_PENDSVSET_BIT    ( 1UL << 28UL )
+    #define portEND_SWITCHING_ISR( xSwitchRequired )    if( xSwitchRequired != pdFALSE ) portYIELD()
+    #define portYIELD_FROM_ISR( x )                     portEND_SWITCHING_ISR( x )
+/*-----------------------------------------------------------*/
+
+/* Critical section management. */
+extern void vPortEnterCritical( void );
+extern void vPortExitCritical( void );
+    #define portSET_INTERRUPT_MASK_FROM_ISR()         ulPortRaiseBASEPRI()
+    #define portCLEAR_INTERRUPT_MASK_FROM_ISR( x )    vPortSetBASEPRI( x )
+    #define portDISABLE_INTERRUPTS()                  vPortRaiseBASEPRI()
+    #define portENABLE_INTERRUPTS()                   vPortSetBASEPRI( 0 )
+    #define portENTER_CRITICAL()                      vPortEnterCritical()
+    #define portEXIT_CRITICAL()                       vPortExitCritical()
+
+/*-----------------------------------------------------------*/
+
+/* Task function macros as described on the FreeRTOS.org WEB site.  These are
+ * not necessary for to use this port.  They are defined so the common demo files
+ * (which build with all the ports) will build. */
+    #define portTASK_FUNCTION_PROTO( vFunction, pvParameters )    void vFunction( void * pvParameters )
+    #define portTASK_FUNCTION( vFunction, pvParameters )          void vFunction( void * pvParameters )
+/*-----------------------------------------------------------*/
+
+/* Tickless idle/low power functionality. */
+#ifndef portSUPPRESS_TICKS_AND_SLEEP
+	extern void vPortSuppressTicksAndSleep( TickType_t xExpectedIdleTime );
+        #define portSUPPRESS_TICKS_AND_SLEEP( xExpectedIdleTime )    vPortSuppressTicksAndSleep( xExpectedIdleTime )
+#endif
+/*-----------------------------------------------------------*/
+
+/* Architecture specific optimisations. */
+#ifndef configUSE_PORT_OPTIMISED_TASK_SELECTION
+        #define configUSE_PORT_OPTIMISED_TASK_SELECTION    1
+#endif
+
+#if configUSE_PORT_OPTIMISED_TASK_SELECTION == 1
+
+	/* Generic helper function. */
+	__attribute__( ( always_inline ) ) static inline uint8_t ucPortCountLeadingZeros( uint32_t ulBitmap )
+	{
+	uint8_t ucReturn;
+
+		__asm volatile ( "clz %0, %1" : "=r" ( ucReturn ) : "r" ( ulBitmap ) : "memory" );
+
+		return ucReturn;
+	}
+
+	/* Check the configuration. */
+        #if ( configMAX_PRIORITIES > 32 )
+		#error configUSE_PORT_OPTIMISED_TASK_SELECTION can only be set to 1 when configMAX_PRIORITIES is less than or equal to 32.  It is very rare that a system requires more than 10 to 15 difference priorities as tasks that share a priority will time slice.
+	#endif
+
+	/* Store/clear the ready priorities in a bit map. */
+        #define portRECORD_READY_PRIORITY( uxPriority, uxReadyPriorities )    ( uxReadyPriorities ) |= ( 1UL << ( uxPriority ) )
+        #define portRESET_READY_PRIORITY( uxPriority, uxReadyPriorities )     ( uxReadyPriorities ) &= ~( 1UL << ( uxPriority ) )
+
+	/*-----------------------------------------------------------*/
+
+        #define portGET_HIGHEST_PRIORITY( uxTopPriority, uxReadyPriorities )    uxTopPriority = ( 31UL - ( uint32_t ) ucPortCountLeadingZeros( ( uxReadyPriorities ) ) )
+
+#endif /* configUSE_PORT_OPTIMISED_TASK_SELECTION */
+
+/*-----------------------------------------------------------*/
+
+#ifdef configASSERT
+	void vPortValidateInterruptPriority( void );
+        #define portASSERT_IF_INTERRUPT_PRIORITY_INVALID()    vPortValidateInterruptPriority()
+#endif
+
+/* portNOP() is not required by this port. */
+#define portNOP()
+
+#define portINLINE                  __inline
+
+#ifndef portFORCE_INLINE
+    #define portFORCE_INLINE        inline __attribute__( ( always_inline ) )
 #endif
 
 #ifndef portDONT_DISCARD
-	#define portDONT_DISCARD __attribute__(( used ))
-#endif
-
-static portFORCE_INLINE BaseType_t xPortIsInsideInterrupt( void )
-{
-uint32_t ulCurrentInterrupt;
-BaseType_t xReturn;
-=======
-    #ifndef portFORCE_INLINE
-        #define portFORCE_INLINE    inline __attribute__( ( always_inline ) )
-    #endif
-
-    portFORCE_INLINE static BaseType_t xPortIsInsideInterrupt( void )
-    {
-        uint32_t ulCurrentInterrupt;
-        BaseType_t xReturn;
->>>>>>> 7bc5ddda
-
-        /* Obtain the number of the currently executing interrupt. */
-        __asm volatile ( "mrs %0, ipsr" : "=r" ( ulCurrentInterrupt )::"memory" );
-
-        if( ulCurrentInterrupt == 0 )
-        {
-            xReturn = pdFALSE;
-        }
-        else
-        {
-            xReturn = pdTRUE;
-        }
-
-        return xReturn;
-    }
-
-/*-----------------------------------------------------------*/
-
-<<<<<<< HEAD
-static portFORCE_INLINE void vPortRaiseBASEPRI( void )
-{
-uint32_t ulNewBASEPRI;
-=======
-    portFORCE_INLINE static void vPortRaiseBASEPRI( void )
-    {
-        uint32_t ulNewBASEPRI;
->>>>>>> 7bc5ddda
-
-        __asm volatile
-        (
-            "	mov %0, %1												\n"\
-            "	msr basepri, %0											\n"\
-            "	isb														\n"\
-            "	dsb														\n"\
-            : "=r" ( ulNewBASEPRI ) : "i" ( configMAX_SYSCALL_INTERRUPT_PRIORITY ) : "memory"
-        );
-    }
-
-/*-----------------------------------------------------------*/
-
-<<<<<<< HEAD
-static portFORCE_INLINE uint32_t ulPortRaiseBASEPRI( void )
-{
-uint32_t ulOriginalBASEPRI, ulNewBASEPRI;
-
-	__asm volatile
-	(
-		"	mrs %0, basepri											\n" \
-		"	mov %1, %2												\n"	\
-		"	msr basepri, %1											\n" \
-		"	isb														\n" \
-		"	dsb														\n" \
-		:"=r" (ulOriginalBASEPRI), "=r" (ulNewBASEPRI) : "i" ( configMAX_SYSCALL_INTERRUPT_PRIORITY ) : "memory"
-	);
-
-	/* This return will not be reached but is necessary to prevent compiler
-	warnings. */
-	return ulOriginalBASEPRI;
-}
-/*-----------------------------------------------------------*/
-
-static portFORCE_INLINE void vPortSetBASEPRI( uint32_t ulNewMaskValue )
-{
-	__asm volatile
-	(
-		"	msr basepri, %0	" :: "r" ( ulNewMaskValue ) : "memory"
-	);
-}
-/*-----------------------------------------------------------*/
-
-#define portMEMORY_BARRIER() __asm volatile( "dmb" ::: "memory" )
+    #define portDONT_DISCARD        __attribute__( ( used ) )
+#endif
+
+portFORCE_INLINE static BaseType_t xPortIsInsideInterrupt( void )
+{
+uint32_t ulCurrentInterrupt;
+BaseType_t xReturn;
+
+	/* Obtain the number of the currently executing interrupt. */
+        __asm volatile ( "mrs %0, ipsr" : "=r" ( ulCurrentInterrupt )::"memory" );
+
+	if( ulCurrentInterrupt == 0 )
+	{
+		xReturn = pdFALSE;
+	}
+	else
+	{
+		xReturn = pdTRUE;
+	}
+
+	return xReturn;
+}
+
+/*-----------------------------------------------------------*/
+
+portFORCE_INLINE static void vPortRaiseBASEPRI( void )
+{
+uint32_t ulNewBASEPRI;
+
+	__asm volatile
+	(
+            "	mov %0, %1												\n"\
+            "	msr basepri, %0											\n"\
+            "	isb														\n"\
+            "	dsb														\n"\
+            : "=r" ( ulNewBASEPRI ) : "i" ( configMAX_SYSCALL_INTERRUPT_PRIORITY ) : "memory"
+	);
+}
+
+/*-----------------------------------------------------------*/
+
+portFORCE_INLINE static uint32_t ulPortRaiseBASEPRI( void )
+{
+uint32_t ulOriginalBASEPRI, ulNewBASEPRI;
+
+	__asm volatile
+	(
+            "	mrs %0, basepri											\n"\
+            "	mov %1, %2												\n"\
+            "	msr basepri, %1											\n"\
+            "	isb														\n"\
+            "	dsb														\n"\
+            : "=r" ( ulOriginalBASEPRI ), "=r" ( ulNewBASEPRI ) : "i" ( configMAX_SYSCALL_INTERRUPT_PRIORITY ) : "memory"
+	);
+
+	/* This return will not be reached but is necessary to prevent compiler
+         * warnings. */
+	return ulOriginalBASEPRI;
+}
+/*-----------------------------------------------------------*/
+
+portFORCE_INLINE static void vPortSetBASEPRI( uint32_t ulNewMaskValue )
+{
+	__asm volatile
+	(
+            "	msr basepri, %0	"::"r" ( ulNewMaskValue ) : "memory"
+	);
+}
+/*-----------------------------------------------------------*/
+
+    #define portMEMORY_BARRIER()    __asm volatile ( "dmb" ::: "memory" )
 
 /*
  * Map to the memory management routines required for the port.
  */
-void* malloc(size_t) __attribute__( ( __malloc__, __warn_unused_result__, __alloc_size__( 1 ) ) );
-static portFORCE_INLINE void* pvPortMalloc( size_t xSize ) PRIVILEGED_FUNCTION {
-	return malloc( xSize );
+void* malloc( size_t ) __attribute__( ( __malloc__, __warn_unused_result__, __alloc_size__( 1 ) ) );
+portFORCE_INLINE static void* pvPortMalloc( size_t xSize ) PRIVILEGED_FUNCTION __attribute__( ( __malloc__, __warn_unused_result__, __alloc_size__( 1 ) ) );
+portFORCE_INLINE static void* pvPortMalloc( size_t xSize ) PRIVILEGED_FUNCTION {
+    return malloc( xSize );
 }
 
 void free( void* ) PRIVILEGED_FUNCTION;
-static portFORCE_INLINE void vPortFree( void* pv ) PRIVILEGED_FUNCTION {
-	free( pv );
-}
-=======
-    portFORCE_INLINE static uint32_t ulPortRaiseBASEPRI( void )
-    {
-        uint32_t ulOriginalBASEPRI, ulNewBASEPRI;
-
-        __asm volatile
-        (
-            "	mrs %0, basepri											\n"\
-            "	mov %1, %2												\n"\
-            "	msr basepri, %1											\n"\
-            "	isb														\n"\
-            "	dsb														\n"\
-            : "=r" ( ulOriginalBASEPRI ), "=r" ( ulNewBASEPRI ) : "i" ( configMAX_SYSCALL_INTERRUPT_PRIORITY ) : "memory"
-        );
-
-        /* This return will not be reached but is necessary to prevent compiler
-         * warnings. */
-        return ulOriginalBASEPRI;
-    }
-/*-----------------------------------------------------------*/
-
-    portFORCE_INLINE static void vPortSetBASEPRI( uint32_t ulNewMaskValue )
-    {
-        __asm volatile
-        (
-            "	msr basepri, %0	"::"r" ( ulNewMaskValue ) : "memory"
-        );
-    }
-/*-----------------------------------------------------------*/
-
-    #define portMEMORY_BARRIER()    __asm volatile ( "" ::: "memory" )
->>>>>>> 7bc5ddda
-
-    #ifdef __cplusplus
-        }
-    #endif
-
-#endif /* PORTMACRO_H */
+portFORCE_INLINE static void vPortFree( void* pv ) PRIVILEGED_FUNCTION {
+    free( pv );
+}
+
+#ifdef __cplusplus
+}
+#endif
+
+#endif /* PORTMACRO_H */