<<<<<<< HEAD
// clang-format off

/*
 * FreeRTOS Kernel V11.0.1
 * Copyright (C) 2021 Amazon.com, Inc. or its affiliates.  All Rights Reserved.
=======
/*
 * FreeRTOS Kernel V11.1.0
 * Copyright (C) 2021 Amazon.com, Inc. or its affiliates. All Rights Reserved.
>>>>>>> 6bcb1d75
 *
 * SPDX-License-Identifier: MIT
 *
 * Permission is hereby granted, free of charge, to any person obtaining a copy of
 * this software and associated documentation files (the "Software"), to deal in
 * the Software without restriction, including without limitation the rights to
 * use, copy, modify, merge, publish, distribute, sublicense, and/or sell copies of
 * the Software, and to permit persons to whom the Software is furnished to do so,
 * subject to the following conditions:
 *
 * The above copyright notice and this permission notice shall be included in all
 * copies or substantial portions of the Software.
 *
 * THE SOFTWARE IS PROVIDED "AS IS", WITHOUT WARRANTY OF ANY KIND, EXPRESS OR
 * IMPLIED, INCLUDING BUT NOT LIMITED TO THE WARRANTIES OF MERCHANTABILITY, FITNESS
 * FOR A PARTICULAR PURPOSE AND NONINFRINGEMENT. IN NO EVENT SHALL THE AUTHORS OR
 * COPYRIGHT HOLDERS BE LIABLE FOR ANY CLAIM, DAMAGES OR OTHER LIABILITY, WHETHER
 * IN AN ACTION OF CONTRACT, TORT OR OTHERWISE, ARISING FROM, OUT OF OR IN
 * CONNECTION WITH THE SOFTWARE OR THE USE OR OTHER DEALINGS IN THE SOFTWARE.
 *
 * https://www.FreeRTOS.org
 * https://github.com/FreeRTOS
 *
 */


#ifndef PORTMACRO_H
#define PORTMACRO_H

<<<<<<< HEAD
#include "mpu_wrappers.h"

=======
>>>>>>> 6bcb1d75
/* *INDENT-OFF* */
#ifdef __cplusplus
    extern "C" {
#endif
/* *INDENT-ON* */

/*-----------------------------------------------------------
 * Port specific definitions.
 *
 * The settings in this file configure FreeRTOS correctly for the
 * given hardware and compiler.
 *
 * These settings should not be altered.
 *-----------------------------------------------------------
 */

/* Type definitions. */
#define portCHAR          char
#define portFLOAT         float
#define portDOUBLE        double
#define portLONG          long
#define portSHORT         short
#define portSTACK_TYPE    uint32_t
#define portBASE_TYPE     long

typedef portSTACK_TYPE   StackType_t;
typedef long             BaseType_t;
typedef unsigned long    UBaseType_t;

#if ( configTICK_TYPE_WIDTH_IN_BITS == TICK_TYPE_WIDTH_16_BITS )
    typedef uint16_t     TickType_t;
    #define portMAX_DELAY              ( TickType_t ) 0xffff
#elif ( configTICK_TYPE_WIDTH_IN_BITS == TICK_TYPE_WIDTH_32_BITS )
    typedef uint32_t     TickType_t;
    #define portMAX_DELAY              ( TickType_t ) 0xffffffffUL

/* 32-bit tick type on a 32-bit architecture, so reads of the tick count do
 * not need to be guarded with a critical section. */
    #define portTICK_TYPE_IS_ATOMIC    1
#elif ( configTICK_TYPE_WIDTH_IN_BITS == TICK_TYPE_WIDTH_64_BITS )
    typedef uint64_t TickType_t;
    #define portMAX_DELAY              ( TickType_t ) 0xffffffffffffffffULL
#else /* if ( configTICK_TYPE_WIDTH_IN_BITS == TICK_TYPE_WIDTH_16_BITS ) */
    #error configTICK_TYPE_WIDTH_IN_BITS set to unsupported tick type width.
#endif /* if ( configTICK_TYPE_WIDTH_IN_BITS == TICK_TYPE_WIDTH_16_BITS ) */
/*-----------------------------------------------------------*/

/* Architecture specifics. */
#define portSTACK_GROWTH      ( -1 )
#define portTICK_PERIOD_MS    ( ( TickType_t ) 1000 / configTICK_RATE_HZ )
#define portBYTE_ALIGNMENT    8
#define portDONT_DISCARD      __attribute__( ( used ) )
/*-----------------------------------------------------------*/

/* Scheduler utilities. */
#define portYIELD()                                     \
    {                                                   \
        /* Set a PendSV to request a context switch. */ \
        portNVIC_INT_CTRL_REG = portNVIC_PENDSVSET_BIT; \
                                                        \
        /* Barriers are normally not required but do ensure the code is completely \
         * within the specified behaviour for the architecture. */ \
        __asm volatile ( "dsb" ::: "memory" );                     \
        __asm volatile ( "isb" );                                  \
    }

#define portNVIC_INT_CTRL_REG     ( *( ( volatile uint32_t * ) 0xe000ed04 ) )
#define portNVIC_PENDSVSET_BIT    ( 1UL << 28UL )
#define portEND_SWITCHING_ISR( xSwitchRequired ) \
    do                                           \
    {                                            \
        if( xSwitchRequired != pdFALSE )         \
        {                                        \
            traceISR_EXIT_TO_SCHEDULER();        \
            portYIELD();                         \
        }                                        \
        else                                     \
        {                                        \
            traceISR_EXIT();                     \
        }                                        \
    } while( 0 )
#define portYIELD_FROM_ISR( x )    portEND_SWITCHING_ISR( x )
/*-----------------------------------------------------------*/

/* Critical section management. */
extern void vPortEnterCritical( void );
extern void vPortExitCritical( void );
#define portSET_INTERRUPT_MASK_FROM_ISR()         ulPortRaiseBASEPRI()
#define portCLEAR_INTERRUPT_MASK_FROM_ISR( x )    vPortSetBASEPRI( x )
#define portDISABLE_INTERRUPTS()                  vPortRaiseBASEPRI()
#define portENABLE_INTERRUPTS()                   vPortSetBASEPRI( 0 )
#define portENTER_CRITICAL()                      vPortEnterCritical()
#define portEXIT_CRITICAL()                       vPortExitCritical()

/*-----------------------------------------------------------*/

/* Task function macros as described on the FreeRTOS.org WEB site.  These are
 * not necessary for to use this port.  They are defined so the common demo files
 * (which build with all the ports) will build. */
#define portTASK_FUNCTION_PROTO( vFunction, pvParameters )    void vFunction( void * pvParameters )
#define portTASK_FUNCTION( vFunction, pvParameters )          void vFunction( void * pvParameters )
/*-----------------------------------------------------------*/

/* Tickless idle/low power functionality. */
#ifndef portSUPPRESS_TICKS_AND_SLEEP
    extern void vPortSuppressTicksAndSleep( TickType_t xExpectedIdleTime );
    #define portSUPPRESS_TICKS_AND_SLEEP( xExpectedIdleTime )    vPortSuppressTicksAndSleep( xExpectedIdleTime )
#endif
/*-----------------------------------------------------------*/

/* Architecture specific optimisations. */
#ifndef configUSE_PORT_OPTIMISED_TASK_SELECTION
    #define configUSE_PORT_OPTIMISED_TASK_SELECTION    1
#endif

#if configUSE_PORT_OPTIMISED_TASK_SELECTION == 1

/* Generic helper function. */
    __attribute__( ( always_inline ) ) static inline uint8_t ucPortCountLeadingZeros( uint32_t ulBitmap )
    {
        uint8_t ucReturn;

        __asm volatile ( "clz %0, %1" : "=r" ( ucReturn ) : "r" ( ulBitmap ) : "memory" );

        return ucReturn;
    }

/* Check the configuration. */
    #if ( configMAX_PRIORITIES > 32 )
        #error configUSE_PORT_OPTIMISED_TASK_SELECTION can only be set to 1 when configMAX_PRIORITIES is less than or equal to 32.  It is very rare that a system requires more than 10 to 15 difference priorities as tasks that share a priority will time slice.
    #endif

/* Store/clear the ready priorities in a bit map. */
    #define portRECORD_READY_PRIORITY( uxPriority, uxReadyPriorities )    ( uxReadyPriorities ) |= ( 1UL << ( uxPriority ) )
    #define portRESET_READY_PRIORITY( uxPriority, uxReadyPriorities )     ( uxReadyPriorities ) &= ~( 1UL << ( uxPriority ) )

/*-----------------------------------------------------------*/

    #define portGET_HIGHEST_PRIORITY( uxTopPriority, uxReadyPriorities )    uxTopPriority = ( 31UL - ( uint32_t ) ucPortCountLeadingZeros( ( uxReadyPriorities ) ) )

#endif /* configUSE_PORT_OPTIMISED_TASK_SELECTION */

/*-----------------------------------------------------------*/

#ifdef configASSERT
    void vPortValidateInterruptPriority( void );
    #define portASSERT_IF_INTERRUPT_PRIORITY_INVALID()    vPortValidateInterruptPriority()
#endif

/* portNOP() is not required by this port. */
#define portNOP()

#define portINLINE              __inline

#ifndef portFORCE_INLINE
    #define portFORCE_INLINE    inline __attribute__( ( always_inline ) )
#endif

<<<<<<< HEAD
#ifndef portDONT_DISCARD
    #define portDONT_DISCARD    __attribute__( ( used ) )
#endif

=======
>>>>>>> 6bcb1d75
portFORCE_INLINE static BaseType_t xPortIsInsideInterrupt( void )
{
    uint32_t ulCurrentInterrupt;
    BaseType_t xReturn;

    /* Obtain the number of the currently executing interrupt. */
    __asm volatile ( "mrs %0, ipsr" : "=r" ( ulCurrentInterrupt )::"memory" );

    if( ulCurrentInterrupt == 0 )
    {
        xReturn = pdFALSE;
    }
    else
    {
        xReturn = pdTRUE;
    }

    return xReturn;
}

/*-----------------------------------------------------------*/

portFORCE_INLINE static void vPortRaiseBASEPRI( void )
{
    uint32_t ulNewBASEPRI;

    __asm volatile
    (
        "   mov %0, %1                                              \n" \
        "   msr basepri, %0                                         \n" \
        "   isb                                                     \n" \
        "   dsb                                                     \n" \
        : "=r" ( ulNewBASEPRI ) : "i" ( configMAX_SYSCALL_INTERRUPT_PRIORITY ) : "memory"
    );
}

/*-----------------------------------------------------------*/

portFORCE_INLINE static uint32_t ulPortRaiseBASEPRI( void )
{
    uint32_t ulOriginalBASEPRI, ulNewBASEPRI;

    __asm volatile
    (
        "   mrs %0, basepri                                         \n" \
        "   mov %1, %2                                              \n" \
        "   msr basepri, %1                                         \n" \
        "   isb                                                     \n" \
        "   dsb                                                     \n" \
        : "=r" ( ulOriginalBASEPRI ), "=r" ( ulNewBASEPRI ) : "i" ( configMAX_SYSCALL_INTERRUPT_PRIORITY ) : "memory"
    );

    /* This return will not be reached but is necessary to prevent compiler
     * warnings. */
    return ulOriginalBASEPRI;
}
/*-----------------------------------------------------------*/

portFORCE_INLINE static void vPortSetBASEPRI( uint32_t ulNewMaskValue )
{
    __asm volatile
    (
        "   msr basepri, %0 " ::"r" ( ulNewMaskValue ) : "memory"
    );
}
/*-----------------------------------------------------------*/

<<<<<<< HEAD
#define portMEMORY_BARRIER()     __asm volatile ( "" ::: "memory" )
#define portDATA_SYNC_BARRIER()  __asm volatile ( "dsb" ::: "memory" )
#define portINSTR_SYNC_BARRIER() __asm volatile ( "isb" )

/*
 * Map to the memory management routines required for the port.
 */
void* malloc( size_t ) __attribute__( ( __malloc__, __warn_unused_result__, __alloc_size__( 1 ) ) );
portFORCE_INLINE static void* pvPortMalloc( size_t xSize ) PRIVILEGED_FUNCTION __attribute__( ( __malloc__, __warn_unused_result__, __alloc_size__( 1 ) ) );
portFORCE_INLINE static void* pvPortMalloc( size_t xSize ) PRIVILEGED_FUNCTION {
    return malloc( xSize );
}

void* calloc( size_t, size_t ) __attribute__( ( __malloc__, __warn_unused_result__, __alloc_size__( 1, 2 ) ) );
portFORCE_INLINE static void* pvPortCalloc( size_t xNum, size_t xSize ) PRIVILEGED_FUNCTION __attribute__( ( __malloc__, __warn_unused_result__, __alloc_size__( 1, 2 ) ) );
portFORCE_INLINE static void* pvPortCalloc( size_t xNum, size_t xSize ) PRIVILEGED_FUNCTION {
    return calloc( xNum, xSize );
}

void free( void* );
portFORCE_INLINE static void vPortFree( void* pv ) PRIVILEGED_FUNCTION {
    free( pv );
}

portFORCE_INLINE static uint32_t __get_PRIMASK( void ) {
    uint32_t result;

    __asm volatile( "MRS %0, primask" : "=r" ( result ) );
    return result;
}

portFORCE_INLINE static void __set_PRIMASK( uint32_t pri_mask ) {
    __asm volatile( "MSR primask, %0" : : "r" ( pri_mask ) : "memory" );
}
=======
#define portMEMORY_BARRIER()    __asm volatile ( "" ::: "memory" )
>>>>>>> 6bcb1d75

/* *INDENT-OFF* */
#ifdef __cplusplus
    }
#endif
/* *INDENT-ON* */

#endif /* PORTMACRO_H */<|MERGE_RESOLUTION|>--- conflicted
+++ resolved
@@ -1,14 +1,8 @@
-<<<<<<< HEAD
 // clang-format off
 
-/*
- * FreeRTOS Kernel V11.0.1
- * Copyright (C) 2021 Amazon.com, Inc. or its affiliates.  All Rights Reserved.
-=======
 /*
  * FreeRTOS Kernel V11.1.0
  * Copyright (C) 2021 Amazon.com, Inc. or its affiliates. All Rights Reserved.
->>>>>>> 6bcb1d75
  *
  * SPDX-License-Identifier: MIT
  *
@@ -38,11 +32,8 @@
 #ifndef PORTMACRO_H
 #define PORTMACRO_H
 
-<<<<<<< HEAD
 #include "mpu_wrappers.h"
 
-=======
->>>>>>> 6bcb1d75
 /* *INDENT-OFF* */
 #ifdef __cplusplus
     extern "C" {
@@ -201,13 +192,10 @@
     #define portFORCE_INLINE    inline __attribute__( ( always_inline ) )
 #endif
 
-<<<<<<< HEAD
 #ifndef portDONT_DISCARD
     #define portDONT_DISCARD    __attribute__( ( used ) )
 #endif
 
-=======
->>>>>>> 6bcb1d75
 portFORCE_INLINE static BaseType_t xPortIsInsideInterrupt( void )
 {
     uint32_t ulCurrentInterrupt;
@@ -275,7 +263,6 @@
 }
 /*-----------------------------------------------------------*/
 
-<<<<<<< HEAD
 #define portMEMORY_BARRIER()     __asm volatile ( "" ::: "memory" )
 #define portDATA_SYNC_BARRIER()  __asm volatile ( "dsb" ::: "memory" )
 #define portINSTR_SYNC_BARRIER() __asm volatile ( "isb" )
@@ -310,9 +297,6 @@
 portFORCE_INLINE static void __set_PRIMASK( uint32_t pri_mask ) {
     __asm volatile( "MSR primask, %0" : : "r" ( pri_mask ) : "memory" );
 }
-=======
-#define portMEMORY_BARRIER()    __asm volatile ( "" ::: "memory" )
->>>>>>> 6bcb1d75
 
 /* *INDENT-OFF* */
 #ifdef __cplusplus
