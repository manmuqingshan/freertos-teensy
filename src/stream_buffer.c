--- conflicted
+++ resolved
@@ -1,11 +1,6 @@
 /*
-<<<<<<< HEAD
- * FreeRTOS Kernel V11.0.1
- * Copyright (C) 2021 Amazon.com, Inc. or its affiliates.  All Rights Reserved.
-=======
  * FreeRTOS Kernel V11.1.0
  * Copyright (C) 2021 Amazon.com, Inc. or its affiliates. All Rights Reserved.
->>>>>>> 6bcb1d75
  *
  * SPDX-License-Identifier: MIT
  *
@@ -56,38 +51,16 @@
  * for the header files above, but not in this file, in order to generate the
  * correct privileged Vs unprivileged linkage and placement. */
 #undef MPU_WRAPPERS_INCLUDED_FROM_API_FILE
-<<<<<<< HEAD
-=======
 
 /* This entire source file will be skipped if the application is not configured
  * to include stream buffer functionality. This #if is closed at the very bottom
  * of this file. If you want to include stream buffers then ensure
  * configUSE_STREAM_BUFFERS is set to 1 in FreeRTOSConfig.h. */
 #if ( configUSE_STREAM_BUFFERS == 1 )
->>>>>>> 6bcb1d75
 
 /* If the user has not provided application specific Rx notification macros,
  * or #defined the notification macros away, then provide default implementations
  * that uses task notifications. */
-<<<<<<< HEAD
-#ifndef sbRECEIVE_COMPLETED
-    #define sbRECEIVE_COMPLETED( pxStreamBuffer )                             \
-    do                                                                        \
-    {                                                                         \
-        vTaskSuspendAll();                                                    \
-        {                                                                     \
-            if( ( pxStreamBuffer )->xTaskWaitingToSend != NULL )              \
-            {                                                                 \
-                ( void ) xTaskNotify( ( pxStreamBuffer )->xTaskWaitingToSend, \
-                                      ( uint32_t ) 0,                         \
-                                      eNoAction );                            \
-                ( pxStreamBuffer )->xTaskWaitingToSend = NULL;                \
-            }                                                                 \
-        }                                                                     \
-        ( void ) xTaskResumeAll();                                            \
-    } while( 0 )
-#endif /* sbRECEIVE_COMPLETED */
-=======
     #ifndef sbRECEIVE_COMPLETED
         #define sbRECEIVE_COMPLETED( pxStreamBuffer )                                 \
     do                                                                                \
@@ -106,18 +79,12 @@
         ( void ) xTaskResumeAll();                                                    \
     } while( 0 )
     #endif /* sbRECEIVE_COMPLETED */
->>>>>>> 6bcb1d75
 
 /* If user has provided a per-instance receive complete callback, then
  * invoke the callback else use the receive complete macro which is provided by default for all instances.
  */
-<<<<<<< HEAD
-#if ( configUSE_SB_COMPLETED_CALLBACK == 1 )
-    #define prvRECEIVE_COMPLETED( pxStreamBuffer )                                               \
-=======
     #if ( configUSE_SB_COMPLETED_CALLBACK == 1 )
         #define prvRECEIVE_COMPLETED( pxStreamBuffer )                                           \
->>>>>>> 6bcb1d75
     do {                                                                                         \
         if( ( pxStreamBuffer )->pxReceiveCompletedCallback != NULL )                             \
         {                                                                                        \
@@ -128,36 +95,6 @@
             sbRECEIVE_COMPLETED( ( pxStreamBuffer ) );                                           \
         }                                                                                        \
     } while( 0 )
-<<<<<<< HEAD
-#else /* if ( configUSE_SB_COMPLETED_CALLBACK == 1 ) */
-    #define prvRECEIVE_COMPLETED( pxStreamBuffer )    sbRECEIVE_COMPLETED( ( pxStreamBuffer ) )
-#endif /* if ( configUSE_SB_COMPLETED_CALLBACK == 1 ) */
-
-#ifndef sbRECEIVE_COMPLETED_FROM_ISR
-    #define sbRECEIVE_COMPLETED_FROM_ISR( pxStreamBuffer,                            \
-                                          pxHigherPriorityTaskWoken )                \
-    do {                                                                             \
-        UBaseType_t uxSavedInterruptStatus;                                          \
-                                                                                     \
-        uxSavedInterruptStatus = taskENTER_CRITICAL_FROM_ISR();                      \
-        {                                                                            \
-            if( ( pxStreamBuffer )->xTaskWaitingToSend != NULL )                     \
-            {                                                                        \
-                ( void ) xTaskNotifyFromISR( ( pxStreamBuffer )->xTaskWaitingToSend, \
-                                             ( uint32_t ) 0,                         \
-                                             eNoAction,                              \
-                                             ( pxHigherPriorityTaskWoken ) );        \
-                ( pxStreamBuffer )->xTaskWaitingToSend = NULL;                       \
-            }                                                                        \
-        }                                                                            \
-        taskEXIT_CRITICAL_FROM_ISR( uxSavedInterruptStatus );                        \
-    } while( 0 )
-#endif /* sbRECEIVE_COMPLETED_FROM_ISR */
-
-#if ( configUSE_SB_COMPLETED_CALLBACK == 1 )
-    #define prvRECEIVE_COMPLETED_FROM_ISR( pxStreamBuffer,                                                               \
-                                           pxHigherPriorityTaskWoken )                                                   \
-=======
     #else /* if ( configUSE_SB_COMPLETED_CALLBACK == 1 ) */
         #define prvRECEIVE_COMPLETED( pxStreamBuffer )    sbRECEIVE_COMPLETED( ( pxStreamBuffer ) )
     #endif /* if ( configUSE_SB_COMPLETED_CALLBACK == 1 ) */
@@ -187,7 +124,6 @@
     #if ( configUSE_SB_COMPLETED_CALLBACK == 1 )
         #define prvRECEIVE_COMPLETED_FROM_ISR( pxStreamBuffer,                                                           \
                                                pxHigherPriorityTaskWoken )                                               \
->>>>>>> 6bcb1d75
     do {                                                                                                                 \
         if( ( pxStreamBuffer )->pxReceiveCompletedCallback != NULL )                                                     \
         {                                                                                                                \
@@ -198,13 +134,8 @@
             sbRECEIVE_COMPLETED_FROM_ISR( ( pxStreamBuffer ), ( pxHigherPriorityTaskWoken ) );                           \
         }                                                                                                                \
     } while( 0 )
-<<<<<<< HEAD
-#else /* if ( configUSE_SB_COMPLETED_CALLBACK == 1 ) */
-    #define prvRECEIVE_COMPLETED_FROM_ISR( pxStreamBuffer, pxHigherPriorityTaskWoken ) \
-=======
     #else /* if ( configUSE_SB_COMPLETED_CALLBACK == 1 ) */
         #define prvRECEIVE_COMPLETED_FROM_ISR( pxStreamBuffer, pxHigherPriorityTaskWoken ) \
->>>>>>> 6bcb1d75
     sbRECEIVE_COMPLETED_FROM_ISR( ( pxStreamBuffer ), ( pxHigherPriorityTaskWoken ) )
     #endif /* if ( configUSE_SB_COMPLETED_CALLBACK == 1 ) */
 
@@ -212,22 +143,6 @@
  * or #defined the notification macro away, then provide a default
  * implementation that uses task notifications.
  */
-<<<<<<< HEAD
-#ifndef sbSEND_COMPLETED
-    #define sbSEND_COMPLETED( pxStreamBuffer )                               \
-    vTaskSuspendAll();                                                       \
-    {                                                                        \
-        if( ( pxStreamBuffer )->xTaskWaitingToReceive != NULL )              \
-        {                                                                    \
-            ( void ) xTaskNotify( ( pxStreamBuffer )->xTaskWaitingToReceive, \
-                                  ( uint32_t ) 0,                            \
-                                  eNoAction );                               \
-            ( pxStreamBuffer )->xTaskWaitingToReceive = NULL;                \
-        }                                                                    \
-    }                                                                        \
-    ( void ) xTaskResumeAll()
-#endif /* sbSEND_COMPLETED */
-=======
     #ifndef sbSEND_COMPLETED
         #define sbSEND_COMPLETED( pxStreamBuffer )                                  \
     vTaskSuspendAll();                                                              \
@@ -243,18 +158,12 @@
     }                                                                               \
     ( void ) xTaskResumeAll()
     #endif /* sbSEND_COMPLETED */
->>>>>>> 6bcb1d75
 
 /* If user has provided a per-instance send completed callback, then
  * invoke the callback else use the send complete macro which is provided by default for all instances.
  */
-<<<<<<< HEAD
-#if ( configUSE_SB_COMPLETED_CALLBACK == 1 )
-    #define prvSEND_COMPLETED( pxStreamBuffer )                                               \
-=======
     #if ( configUSE_SB_COMPLETED_CALLBACK == 1 )
         #define prvSEND_COMPLETED( pxStreamBuffer )                                           \
->>>>>>> 6bcb1d75
     do {                                                                                      \
         if( ( pxStreamBuffer )->pxSendCompletedCallback != NULL )                             \
         {                                                                                     \
@@ -265,36 +174,6 @@
             sbSEND_COMPLETED( ( pxStreamBuffer ) );                                           \
         }                                                                                     \
     } while( 0 )
-<<<<<<< HEAD
-#else /* if ( configUSE_SB_COMPLETED_CALLBACK == 1 ) */
-    #define prvSEND_COMPLETED( pxStreamBuffer )    sbSEND_COMPLETED( ( pxStreamBuffer ) )
-#endif /* if ( configUSE_SB_COMPLETED_CALLBACK == 1 ) */
-
-
-#ifndef sbSEND_COMPLETE_FROM_ISR
-    #define sbSEND_COMPLETE_FROM_ISR( pxStreamBuffer, pxHigherPriorityTaskWoken )       \
-    do {                                                                                \
-        UBaseType_t uxSavedInterruptStatus;                                             \
-                                                                                        \
-        uxSavedInterruptStatus = taskENTER_CRITICAL_FROM_ISR();                         \
-        {                                                                               \
-            if( ( pxStreamBuffer )->xTaskWaitingToReceive != NULL )                     \
-            {                                                                           \
-                ( void ) xTaskNotifyFromISR( ( pxStreamBuffer )->xTaskWaitingToReceive, \
-                                             ( uint32_t ) 0,                            \
-                                             eNoAction,                                 \
-                                             ( pxHigherPriorityTaskWoken ) );           \
-                ( pxStreamBuffer )->xTaskWaitingToReceive = NULL;                       \
-            }                                                                           \
-        }                                                                               \
-        taskEXIT_CRITICAL_FROM_ISR( uxSavedInterruptStatus );                           \
-    } while( 0 )
-#endif /* sbSEND_COMPLETE_FROM_ISR */
-
-
-#if ( configUSE_SB_COMPLETED_CALLBACK == 1 )
-    #define prvSEND_COMPLETE_FROM_ISR( pxStreamBuffer, pxHigherPriorityTaskWoken )                                    \
-=======
     #else /* if ( configUSE_SB_COMPLETED_CALLBACK == 1 ) */
         #define prvSEND_COMPLETED( pxStreamBuffer )    sbSEND_COMPLETED( ( pxStreamBuffer ) )
     #endif /* if ( configUSE_SB_COMPLETED_CALLBACK == 1 ) */
@@ -324,7 +203,6 @@
 
     #if ( configUSE_SB_COMPLETED_CALLBACK == 1 )
         #define prvSEND_COMPLETE_FROM_ISR( pxStreamBuffer, pxHigherPriorityTaskWoken )                                \
->>>>>>> 6bcb1d75
     do {                                                                                                              \
         if( ( pxStreamBuffer )->pxSendCompletedCallback != NULL )                                                     \
         {                                                                                                             \
@@ -335,17 +213,10 @@
             sbSEND_COMPLETE_FROM_ISR( ( pxStreamBuffer ), ( pxHigherPriorityTaskWoken ) );                            \
         }                                                                                                             \
     } while( 0 )
-<<<<<<< HEAD
-#else /* if ( configUSE_SB_COMPLETED_CALLBACK == 1 ) */
-    #define prvSEND_COMPLETE_FROM_ISR( pxStreamBuffer, pxHigherPriorityTaskWoken ) \
-    sbSEND_COMPLETE_FROM_ISR( ( pxStreamBuffer ), ( pxHigherPriorityTaskWoken ) )
-#endif /* if ( configUSE_SB_COMPLETED_CALLBACK == 1 ) */
-=======
     #else /* if ( configUSE_SB_COMPLETED_CALLBACK == 1 ) */
         #define prvSEND_COMPLETE_FROM_ISR( pxStreamBuffer, pxHigherPriorityTaskWoken ) \
     sbSEND_COMPLETE_FROM_ISR( ( pxStreamBuffer ), ( pxHigherPriorityTaskWoken ) )
     #endif /* if ( configUSE_SB_COMPLETED_CALLBACK == 1 ) */
->>>>>>> 6bcb1d75
 
 /* The number of bytes used to hold the length of a message in the buffer. */
     #define sbBYTES_TO_STORE_MESSAGE_LENGTH    ( sizeof( configMESSAGE_BUFFER_LENGTH_TYPE ) )
@@ -466,11 +337,7 @@
         void * pvAllocatedMemory;
         uint8_t ucFlags;
 
-<<<<<<< HEAD
-        traceENTER_xStreamBufferGenericCreate( xBufferSizeBytes, xTriggerLevelBytes, xIsMessageBuffer, pxSendCompletedCallback, pxReceiveCompletedCallback );
-=======
         traceENTER_xStreamBufferGenericCreate( xBufferSizeBytes, xTriggerLevelBytes, xStreamBufferType, pxSendCompletedCallback, pxReceiveCompletedCallback );
->>>>>>> 6bcb1d75
 
         /* In case the stream buffer is going to be used as a message buffer
          * (that is, it will hold discrete messages with a little meta data that
@@ -538,11 +405,7 @@
                                           pxSendCompletedCallback,
                                           pxReceiveCompletedCallback );
 
-<<<<<<< HEAD
-            traceSTREAM_BUFFER_CREATE( ( ( StreamBuffer_t * ) pvAllocatedMemory ), xIsMessageBuffer );
-=======
             traceSTREAM_BUFFER_CREATE( ( ( StreamBuffer_t * ) pvAllocatedMemory ), xStreamBufferType );
->>>>>>> 6bcb1d75
         }
         else
         {
@@ -576,11 +439,7 @@
         StreamBufferHandle_t xReturn;
         uint8_t ucFlags;
 
-<<<<<<< HEAD
-        traceENTER_xStreamBufferGenericCreateStatic( xBufferSizeBytes, xTriggerLevelBytes, xIsMessageBuffer, pucStreamBufferStorageArea, pxStaticStreamBuffer, pxSendCompletedCallback, pxReceiveCompletedCallback );
-=======
         traceENTER_xStreamBufferGenericCreateStatic( xBufferSizeBytes, xTriggerLevelBytes, xStreamBufferType, pucStreamBufferStorageArea, pxStaticStreamBuffer, pxSendCompletedCallback, pxReceiveCompletedCallback );
->>>>>>> 6bcb1d75
 
         configASSERT( pucStreamBufferStorageArea );
         configASSERT( pxStaticStreamBuffer );
@@ -598,24 +457,17 @@
          * says how big the next message is) check the buffer will be large enough
          * to hold at least one message. */
 
-<<<<<<< HEAD
-        if( xIsMessageBuffer != pdFALSE )
-=======
         if( xStreamBufferType == sbTYPE_MESSAGE_BUFFER )
->>>>>>> 6bcb1d75
         {
             /* Statically allocated message buffer. */
             ucFlags = sbFLAGS_IS_MESSAGE_BUFFER | sbFLAGS_IS_STATICALLY_ALLOCATED;
             configASSERT( xBufferSizeBytes > sbBYTES_TO_STORE_MESSAGE_LENGTH );
-<<<<<<< HEAD
-=======
         }
         else if( xStreamBufferType == sbTYPE_STREAM_BATCHING_BUFFER )
         {
             /* Statically allocated batching buffer. */
             ucFlags = sbFLAGS_IS_BATCHING_BUFFER | sbFLAGS_IS_STATICALLY_ALLOCATED;
             configASSERT( xBufferSizeBytes > 0 );
->>>>>>> 6bcb1d75
         }
         else
         {
@@ -702,41 +554,6 @@
     #endif /* configSUPPORT_STATIC_ALLOCATION */
 /*-----------------------------------------------------------*/
 
-#if ( configSUPPORT_STATIC_ALLOCATION == 1 )
-    BaseType_t xStreamBufferGetStaticBuffers( StreamBufferHandle_t xStreamBuffer,
-                                              uint8_t ** ppucStreamBufferStorageArea,
-                                              StaticStreamBuffer_t ** ppxStaticStreamBuffer )
-    {
-        BaseType_t xReturn;
-        StreamBuffer_t * const pxStreamBuffer = xStreamBuffer;
-
-        traceENTER_xStreamBufferGetStaticBuffers( xStreamBuffer, ppucStreamBufferStorageArea, ppxStaticStreamBuffer );
-
-        configASSERT( pxStreamBuffer );
-        configASSERT( ppucStreamBufferStorageArea );
-        configASSERT( ppxStaticStreamBuffer );
-
-        if( ( pxStreamBuffer->ucFlags & sbFLAGS_IS_STATICALLY_ALLOCATED ) != ( uint8_t ) 0 )
-        {
-            *ppucStreamBufferStorageArea = pxStreamBuffer->pucBuffer;
-            /* MISRA Ref 11.3.1 [Misaligned access] */
-            /* More details at: https://github.com/FreeRTOS/FreeRTOS-Kernel/blob/main/MISRA.md#rule-113 */
-            /* coverity[misra_c_2012_rule_11_3_violation] */
-            *ppxStaticStreamBuffer = ( StaticStreamBuffer_t * ) pxStreamBuffer;
-            xReturn = pdTRUE;
-        }
-        else
-        {
-            xReturn = pdFALSE;
-        }
-
-        traceRETURN_xStreamBufferGetStaticBuffers( xReturn );
-
-        return xReturn;
-    }
-#endif /* configSUPPORT_STATIC_ALLOCATION */
-/*-----------------------------------------------------------*/
-
 void vStreamBufferDelete( StreamBufferHandle_t xStreamBuffer )
 {
     StreamBuffer_t * pxStreamBuffer = xStreamBuffer;
@@ -831,8 +648,6 @@
 
     traceRETURN_xStreamBufferReset( xReturn );
 
-<<<<<<< HEAD
-=======
     return xReturn;
 }
 /*-----------------------------------------------------------*/
@@ -898,7 +713,6 @@
 
     traceRETURN_xStreamBufferResetFromISR( xReturn );
 
->>>>>>> 6bcb1d75
     return xReturn;
 }
 /*-----------------------------------------------------------*/
@@ -1592,12 +1406,9 @@
 
     configASSERT( pxStreamBuffer );
 
-<<<<<<< HEAD
-=======
     /* MISRA Ref 4.7.1 [Return value shall be checked] */
     /* More details at: https://github.com/FreeRTOS/FreeRTOS-Kernel/blob/main/MISRA.md#dir-47 */
     /* coverity[misra_c_2012_directive_4_7_violation] */
->>>>>>> 6bcb1d75
     uxSavedInterruptStatus = taskENTER_CRITICAL_FROM_ISR();
     {
         if( ( pxStreamBuffer )->xTaskWaitingToReceive != NULL )
@@ -1634,12 +1445,9 @@
 
     configASSERT( pxStreamBuffer );
 
-<<<<<<< HEAD
-=======
     /* MISRA Ref 4.7.1 [Return value shall be checked] */
     /* More details at: https://github.com/FreeRTOS/FreeRTOS-Kernel/blob/main/MISRA.md#dir-47 */
     /* coverity[misra_c_2012_directive_4_7_violation] */
->>>>>>> 6bcb1d75
     uxSavedInterruptStatus = taskENTER_CRITICAL_FROM_ISR();
     {
         if( ( pxStreamBuffer )->xTaskWaitingToSend != NULL )
@@ -1792,11 +1600,7 @@
         /* The value written just has to be identifiable when looking at the
          * memory.  Don't use 0xA5 as that is the stack fill value and could
          * result in confusion as to what is actually being observed. */
-<<<<<<< HEAD
-    #define STREAM_BUFFER_BUFFER_WRITE_VALUE    ( 0x55 )
-=======
         #define STREAM_BUFFER_BUFFER_WRITE_VALUE    ( 0x55 )
->>>>>>> 6bcb1d75
         configASSERT( memset( pucBuffer, ( int ) STREAM_BUFFER_BUFFER_WRITE_VALUE, xBufferSizeBytes ) == pucBuffer );
     }
     #endif
@@ -1825,8 +1629,6 @@
         ( void ) pxReceiveCompletedCallback;
     }
     #endif /* if ( configUSE_SB_COMPLETED_CALLBACK == 1 ) */
-<<<<<<< HEAD
-=======
 }
 /*-----------------------------------------------------------*/
 
@@ -1841,7 +1643,6 @@
     traceRETURN_uxStreamBufferGetStreamBufferNotificationIndex( pxStreamBuffer->uxNotificationIndex );
 
     return pxStreamBuffer->uxNotificationIndex;
->>>>>>> 6bcb1d75
 }
 /*-----------------------------------------------------------*/
 
