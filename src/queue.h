--- conflicted
+++ resolved
@@ -1,9 +1,5 @@
 /*
-<<<<<<< HEAD
- * FreeRTOS Kernel V10.4.5
-=======
  * FreeRTOS Kernel V10.4.6
->>>>>>> 14170753
  * Copyright (C) 2021 Amazon.com, Inc. or its affiliates.  All Rights Reserved.
  *
  * SPDX-License-Identifier: MIT
