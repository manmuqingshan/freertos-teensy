/*
<<<<<<< HEAD
 * FreeRTOS Kernel V11.0.1
 * Copyright (C) 2021 Amazon.com, Inc. or its affiliates.  All Rights Reserved.
=======
 * FreeRTOS Kernel V11.1.0
 * Copyright (C) 2021 Amazon.com, Inc. or its affiliates. All Rights Reserved.
>>>>>>> 6bcb1d75
 *
 * SPDX-License-Identifier: MIT
 *
 * Permission is hereby granted, free of charge, to any person obtaining a copy of
 * this software and associated documentation files (the "Software"), to deal in
 * the Software without restriction, including without limitation the rights to
 * use, copy, modify, merge, publish, distribute, sublicense, and/or sell copies of
 * the Software, and to permit persons to whom the Software is furnished to do so,
 * subject to the following conditions:
 *
 * The above copyright notice and this permission notice shall be included in all
 * copies or substantial portions of the Software.
 *
 * THE SOFTWARE IS PROVIDED "AS IS", WITHOUT WARRANTY OF ANY KIND, EXPRESS OR
 * IMPLIED, INCLUDING BUT NOT LIMITED TO THE WARRANTIES OF MERCHANTABILITY, FITNESS
 * FOR A PARTICULAR PURPOSE AND NONINFRINGEMENT. IN NO EVENT SHALL THE AUTHORS OR
 * COPYRIGHT HOLDERS BE LIABLE FOR ANY CLAIM, DAMAGES OR OTHER LIABILITY, WHETHER
 * IN AN ACTION OF CONTRACT, TORT OR OTHERWISE, ARISING FROM, OUT OF OR IN
 * CONNECTION WITH THE SOFTWARE OR THE USE OR OTHER DEALINGS IN THE SOFTWARE.
 *
 * https://www.FreeRTOS.org
 * https://github.com/FreeRTOS
 *
 */

#include <stdlib.h>
#include <string.h>

/* Defining MPU_WRAPPERS_INCLUDED_FROM_API_FILE prevents task.h from redefining
 * all the API functions to use the MPU wrappers.  That should only be done when
 * task.h is included from an application file. */
#define MPU_WRAPPERS_INCLUDED_FROM_API_FILE

#include "FreeRTOS.h"
#include "task.h"
#include "queue.h"

#if ( configUSE_CO_ROUTINES == 1 )
    #include "croutine.h"
#endif

/* The MPU ports require MPU_WRAPPERS_INCLUDED_FROM_API_FILE to be defined
 * for the header files above, but not in this file, in order to generate the
 * correct privileged Vs unprivileged linkage and placement. */
#undef MPU_WRAPPERS_INCLUDED_FROM_API_FILE


/* Constants used with the cRxLock and cTxLock structure members. */
#define queueUNLOCKED             ( ( int8_t ) -1 )
#define queueLOCKED_UNMODIFIED    ( ( int8_t ) 0 )
#define queueINT8_MAX             ( ( int8_t ) 127 )

/* When the Queue_t structure is used to represent a base queue its pcHead and
 * pcTail members are used as pointers into the queue storage area.  When the
 * Queue_t structure is used to represent a mutex pcHead and pcTail pointers are
 * not necessary, and the pcHead pointer is set to NULL to indicate that the
 * structure instead holds a pointer to the mutex holder (if any).  Map alternative
 * names to the pcHead and structure member to ensure the readability of the code
 * is maintained.  The QueuePointers_t and SemaphoreData_t types are used to form
 * a union as their usage is mutually exclusive dependent on what the queue is
 * being used for. */
#define uxQueueType               pcHead
#define queueQUEUE_IS_MUTEX       NULL

typedef struct QueuePointers
{
    int8_t * pcTail;     /**< Points to the byte at the end of the queue storage area.  Once more byte is allocated than necessary to store the queue items, this is used as a marker. */
    int8_t * pcReadFrom; /**< Points to the last place that a queued item was read from when the structure is used as a queue. */
} QueuePointers_t;

typedef struct SemaphoreData
{
    TaskHandle_t xMutexHolder;        /**< The handle of the task that holds the mutex. */
    UBaseType_t uxRecursiveCallCount; /**< Maintains a count of the number of times a recursive mutex has been recursively 'taken' when the structure is used as a mutex. */
} SemaphoreData_t;

/* Semaphores do not actually store or copy data, so have an item size of
 * zero. */
#define queueSEMAPHORE_QUEUE_ITEM_LENGTH    ( ( UBaseType_t ) 0 )
#define queueMUTEX_GIVE_BLOCK_TIME          ( ( TickType_t ) 0U )

#if ( configUSE_PREEMPTION == 0 )

/* If the cooperative scheduler is being used then a yield should not be
 * performed just because a higher priority task has been woken. */
    #define queueYIELD_IF_USING_PREEMPTION()
#else
    #if ( configNUMBER_OF_CORES == 1 )
        #define queueYIELD_IF_USING_PREEMPTION()    portYIELD_WITHIN_API()
    #else /* #if ( configNUMBER_OF_CORES == 1 ) */
        #define queueYIELD_IF_USING_PREEMPTION()    vTaskYieldWithinAPI()
    #endif /* #if ( configNUMBER_OF_CORES == 1 ) */
#endif

/*
 * Definition of the queue used by the scheduler.
 * Items are queued by copy, not reference.  See the following link for the
 * rationale: https://www.FreeRTOS.org/Embedded-RTOS-Queues.html
 */
typedef struct QueueDefinition /* The old naming convention is used to prevent breaking kernel aware debuggers. */
{
    int8_t * pcHead;           /**< Points to the beginning of the queue storage area. */
    int8_t * pcWriteTo;        /**< Points to the free next place in the storage area. */

    union
    {
        QueuePointers_t xQueue;     /**< Data required exclusively when this structure is used as a queue. */
        SemaphoreData_t xSemaphore; /**< Data required exclusively when this structure is used as a semaphore. */
    } u;

    List_t xTasksWaitingToSend;             /**< List of tasks that are blocked waiting to post onto this queue.  Stored in priority order. */
    List_t xTasksWaitingToReceive;          /**< List of tasks that are blocked waiting to read from this queue.  Stored in priority order. */

    volatile UBaseType_t uxMessagesWaiting; /**< The number of items currently in the queue. */
    UBaseType_t uxLength;                   /**< The length of the queue defined as the number of items it will hold, not the number of bytes. */
    UBaseType_t uxItemSize;                 /**< The size of each items that the queue will hold. */

    volatile int8_t cRxLock;                /**< Stores the number of items received from the queue (removed from the queue) while the queue was locked.  Set to queueUNLOCKED when the queue is not locked. */
    volatile int8_t cTxLock;                /**< Stores the number of items transmitted to the queue (added to the queue) while the queue was locked.  Set to queueUNLOCKED when the queue is not locked. */

    #if ( ( configSUPPORT_STATIC_ALLOCATION == 1 ) && ( configSUPPORT_DYNAMIC_ALLOCATION == 1 ) )
        uint8_t ucStaticallyAllocated; /**< Set to pdTRUE if the memory used by the queue was statically allocated to ensure no attempt is made to free the memory. */
    #endif

    #if ( configUSE_QUEUE_SETS == 1 )
        struct QueueDefinition * pxQueueSetContainer;
    #endif

    #if ( configUSE_TRACE_FACILITY == 1 )
        UBaseType_t uxQueueNumber;
        uint8_t ucQueueType;
    #endif
} xQUEUE;

/* The old xQUEUE name is maintained above then typedefed to the new Queue_t
 * name below to enable the use of older kernel aware debuggers. */
typedef xQUEUE Queue_t;

/*-----------------------------------------------------------*/

/*
 * The queue registry is just a means for kernel aware debuggers to locate
 * queue structures.  It has no other purpose so is an optional component.
 */
#if ( configQUEUE_REGISTRY_SIZE > 0 )

/* The type stored within the queue registry array.  This allows a name
 * to be assigned to each queue making kernel aware debugging a little
 * more user friendly. */
    typedef struct QUEUE_REGISTRY_ITEM
    {
        const char * pcQueueName;
        QueueHandle_t xHandle;
    } xQueueRegistryItem;

/* The old xQueueRegistryItem name is maintained above then typedefed to the
 * new xQueueRegistryItem name below to enable the use of older kernel aware
 * debuggers. */
    typedef xQueueRegistryItem QueueRegistryItem_t;

/* The queue registry is simply an array of QueueRegistryItem_t structures.
 * The pcQueueName member of a structure being NULL is indicative of the
 * array position being vacant. */

/* MISRA Ref 8.4.2 [Declaration shall be visible] */
/* More details at: https://github.com/FreeRTOS/FreeRTOS-Kernel/blob/main/MISRA.md#rule-84 */
/* coverity[misra_c_2012_rule_8_4_violation] */
    PRIVILEGED_DATA QueueRegistryItem_t xQueueRegistry[ configQUEUE_REGISTRY_SIZE ];

#endif /* configQUEUE_REGISTRY_SIZE */

/*
 * Unlocks a queue locked by a call to prvLockQueue.  Locking a queue does not
 * prevent an ISR from adding or removing items to the queue, but does prevent
 * an ISR from removing tasks from the queue event lists.  If an ISR finds a
 * queue is locked it will instead increment the appropriate queue lock count
 * to indicate that a task may require unblocking.  When the queue in unlocked
 * these lock counts are inspected, and the appropriate action taken.
 */
static void prvUnlockQueue( Queue_t * const pxQueue ) PRIVILEGED_FUNCTION;

/*
 * Uses a critical section to determine if there is any data in a queue.
 *
 * @return pdTRUE if the queue contains no items, otherwise pdFALSE.
 */
static BaseType_t prvIsQueueEmpty( const Queue_t * pxQueue ) PRIVILEGED_FUNCTION;

/*
 * Uses a critical section to determine if there is any space in a queue.
 *
 * @return pdTRUE if there is no space, otherwise pdFALSE;
 */
static BaseType_t prvIsQueueFull( const Queue_t * pxQueue ) PRIVILEGED_FUNCTION;

/*
 * Copies an item into the queue, either at the front of the queue or the
 * back of the queue.
 */
static BaseType_t prvCopyDataToQueue( Queue_t * const pxQueue,
                                      const void * pvItemToQueue,
                                      const BaseType_t xPosition ) PRIVILEGED_FUNCTION;

/*
 * Copies an item out of a queue.
 */
static void prvCopyDataFromQueue( Queue_t * const pxQueue,
                                  void * const pvBuffer ) PRIVILEGED_FUNCTION;

#if ( configUSE_QUEUE_SETS == 1 )

/*
 * Checks to see if a queue is a member of a queue set, and if so, notifies
 * the queue set that the queue contains data.
 */
    static BaseType_t prvNotifyQueueSetContainer( const Queue_t * const pxQueue ) PRIVILEGED_FUNCTION;
#endif

/*
 * Called after a Queue_t structure has been allocated either statically or
 * dynamically to fill in the structure's members.
 */
static void prvInitialiseNewQueue( const UBaseType_t uxQueueLength,
                                   const UBaseType_t uxItemSize,
                                   uint8_t * pucQueueStorage,
                                   const uint8_t ucQueueType,
                                   Queue_t * pxNewQueue ) PRIVILEGED_FUNCTION;

/*
 * Mutexes are a special type of queue.  When a mutex is created, first the
 * queue is created, then prvInitialiseMutex() is called to configure the queue
 * as a mutex.
 */
#if ( configUSE_MUTEXES == 1 )
    static void prvInitialiseMutex( Queue_t * pxNewQueue ) PRIVILEGED_FUNCTION;
#endif

#if ( configUSE_MUTEXES == 1 )

/*
 * If a task waiting for a mutex causes the mutex holder to inherit a
 * priority, but the waiting task times out, then the holder should
 * disinherit the priority - but only down to the highest priority of any
 * other tasks that are waiting for the same mutex.  This function returns
 * that priority.
 */
    static UBaseType_t prvGetDisinheritPriorityAfterTimeout( const Queue_t * const pxQueue ) PRIVILEGED_FUNCTION;
#endif
/*-----------------------------------------------------------*/

/*
 * Macro to mark a queue as locked.  Locking a queue prevents an ISR from
 * accessing the queue event lists.
 */
#define prvLockQueue( pxQueue )                            \
    taskENTER_CRITICAL();                                  \
    {                                                      \
        if( ( pxQueue )->cRxLock == queueUNLOCKED )        \
        {                                                  \
            ( pxQueue )->cRxLock = queueLOCKED_UNMODIFIED; \
        }                                                  \
        if( ( pxQueue )->cTxLock == queueUNLOCKED )        \
        {                                                  \
            ( pxQueue )->cTxLock = queueLOCKED_UNMODIFIED; \
        }                                                  \
    }                                                      \
    taskEXIT_CRITICAL()

/*
 * Macro to increment cTxLock member of the queue data structure. It is
 * capped at the number of tasks in the system as we cannot unblock more
 * tasks than the number of tasks in the system.
 */
#define prvIncrementQueueTxLock( pxQueue, cTxLock )                           \
    do {                                                                      \
        const UBaseType_t uxNumberOfTasks = uxTaskGetNumberOfTasks();         \
        if( ( UBaseType_t ) ( cTxLock ) < uxNumberOfTasks )                   \
        {                                                                     \
            configASSERT( ( cTxLock ) != queueINT8_MAX );                     \
            ( pxQueue )->cTxLock = ( int8_t ) ( ( cTxLock ) + ( int8_t ) 1 ); \
        }                                                                     \
    } while( 0 )

/*
 * Macro to increment cRxLock member of the queue data structure. It is
 * capped at the number of tasks in the system as we cannot unblock more
 * tasks than the number of tasks in the system.
 */
#define prvIncrementQueueRxLock( pxQueue, cRxLock )                           \
    do {                                                                      \
        const UBaseType_t uxNumberOfTasks = uxTaskGetNumberOfTasks();         \
        if( ( UBaseType_t ) ( cRxLock ) < uxNumberOfTasks )                   \
        {                                                                     \
            configASSERT( ( cRxLock ) != queueINT8_MAX );                     \
            ( pxQueue )->cRxLock = ( int8_t ) ( ( cRxLock ) + ( int8_t ) 1 ); \
        }                                                                     \
    } while( 0 )
/*-----------------------------------------------------------*/

BaseType_t xQueueGenericReset( QueueHandle_t xQueue,
                               BaseType_t xNewQueue )
{
    BaseType_t xReturn = pdPASS;
    Queue_t * const pxQueue = xQueue;

    traceENTER_xQueueGenericReset( xQueue, xNewQueue );

    configASSERT( pxQueue );

    if( ( pxQueue != NULL ) &&
        ( pxQueue->uxLength >= 1U ) &&
        /* Check for multiplication overflow. */
        ( ( SIZE_MAX / pxQueue->uxLength ) >= pxQueue->uxItemSize ) )
    {
        taskENTER_CRITICAL();
        {
            pxQueue->u.xQueue.pcTail = pxQueue->pcHead + ( pxQueue->uxLength * pxQueue->uxItemSize );
            pxQueue->uxMessagesWaiting = ( UBaseType_t ) 0U;
            pxQueue->pcWriteTo = pxQueue->pcHead;
            pxQueue->u.xQueue.pcReadFrom = pxQueue->pcHead + ( ( pxQueue->uxLength - 1U ) * pxQueue->uxItemSize );
            pxQueue->cRxLock = queueUNLOCKED;
            pxQueue->cTxLock = queueUNLOCKED;

            if( xNewQueue == pdFALSE )
            {
                /* If there are tasks blocked waiting to read from the queue, then
                 * the tasks will remain blocked as after this function exits the queue
                 * will still be empty.  If there are tasks blocked waiting to write to
                 * the queue, then one should be unblocked as after this function exits
                 * it will be possible to write to it. */
                if( listLIST_IS_EMPTY( &( pxQueue->xTasksWaitingToSend ) ) == pdFALSE )
                {
                    if( xTaskRemoveFromEventList( &( pxQueue->xTasksWaitingToSend ) ) != pdFALSE )
                    {
                        queueYIELD_IF_USING_PREEMPTION();
                    }
                    else
                    {
                        mtCOVERAGE_TEST_MARKER();
                    }
                }
                else
                {
                    mtCOVERAGE_TEST_MARKER();
                }
            }
            else
            {
                /* Ensure the event queues start in the correct state. */
                vListInitialise( &( pxQueue->xTasksWaitingToSend ) );
                vListInitialise( &( pxQueue->xTasksWaitingToReceive ) );
            }
        }
        taskEXIT_CRITICAL();
    }
    else
    {
        xReturn = pdFAIL;
    }

    configASSERT( xReturn != pdFAIL );

    /* A value is returned for calling semantic consistency with previous
     * versions. */
    traceRETURN_xQueueGenericReset( xReturn );

    return xReturn;
}
/*-----------------------------------------------------------*/

#if ( configSUPPORT_STATIC_ALLOCATION == 1 )

    QueueHandle_t xQueueGenericCreateStatic( const UBaseType_t uxQueueLength,
                                             const UBaseType_t uxItemSize,
                                             uint8_t * pucQueueStorage,
                                             StaticQueue_t * pxStaticQueue,
                                             const uint8_t ucQueueType )
    {
        Queue_t * pxNewQueue = NULL;

        traceENTER_xQueueGenericCreateStatic( uxQueueLength, uxItemSize, pucQueueStorage, pxStaticQueue, ucQueueType );

        /* The StaticQueue_t structure and the queue storage area must be
         * supplied. */
        configASSERT( pxStaticQueue );

        if( ( uxQueueLength > ( UBaseType_t ) 0 ) &&
            ( pxStaticQueue != NULL ) &&

            /* A queue storage area should be provided if the item size is not 0, and
             * should not be provided if the item size is 0. */
            ( !( ( pucQueueStorage != NULL ) && ( uxItemSize == 0U ) ) ) &&
            ( !( ( pucQueueStorage == NULL ) && ( uxItemSize != 0U ) ) ) )
        {
            #if ( configASSERT_DEFINED == 1 )
            {
                /* Sanity check that the size of the structure used to declare a
                 * variable of type StaticQueue_t or StaticSemaphore_t equals the size of
                 * the real queue and semaphore structures. */
                volatile size_t xSize = sizeof( StaticQueue_t );

                /* This assertion cannot be branch covered in unit tests */
                configASSERT( xSize == sizeof( Queue_t ) ); /* LCOV_EXCL_BR_LINE */
                ( void ) xSize;                             /* Prevent unused variable warning when configASSERT() is not defined. */
            }
            #endif /* configASSERT_DEFINED */

            /* The address of a statically allocated queue was passed in, use it.
             * The address of a statically allocated storage area was also passed in
             * but is already set. */
            /* MISRA Ref 11.3.1 [Misaligned access] */
            /* More details at: https://github.com/FreeRTOS/FreeRTOS-Kernel/blob/main/MISRA.md#rule-113 */
            /* coverity[misra_c_2012_rule_11_3_violation] */
            pxNewQueue = ( Queue_t * ) pxStaticQueue;

            #if ( configSUPPORT_DYNAMIC_ALLOCATION == 1 )
            {
                /* Queues can be allocated wither statically or dynamically, so
                 * note this queue was allocated statically in case the queue is
                 * later deleted. */
                pxNewQueue->ucStaticallyAllocated = pdTRUE;
            }
            #endif /* configSUPPORT_DYNAMIC_ALLOCATION */

            prvInitialiseNewQueue( uxQueueLength, uxItemSize, pucQueueStorage, ucQueueType, pxNewQueue );
        }
        else
        {
            configASSERT( pxNewQueue );
            mtCOVERAGE_TEST_MARKER();
        }

        traceRETURN_xQueueGenericCreateStatic( pxNewQueue );

        return pxNewQueue;
    }

#endif /* configSUPPORT_STATIC_ALLOCATION */
/*-----------------------------------------------------------*/

#if ( configSUPPORT_STATIC_ALLOCATION == 1 )

    BaseType_t xQueueGenericGetStaticBuffers( QueueHandle_t xQueue,
                                              uint8_t ** ppucQueueStorage,
                                              StaticQueue_t ** ppxStaticQueue )
    {
        BaseType_t xReturn;
        Queue_t * const pxQueue = xQueue;

        traceENTER_xQueueGenericGetStaticBuffers( xQueue, ppucQueueStorage, ppxStaticQueue );

        configASSERT( pxQueue );
        configASSERT( ppxStaticQueue );

        #if ( configSUPPORT_DYNAMIC_ALLOCATION == 1 )
        {
            /* Check if the queue was statically allocated. */
            if( pxQueue->ucStaticallyAllocated == ( uint8_t ) pdTRUE )
            {
                if( ppucQueueStorage != NULL )
                {
                    *ppucQueueStorage = ( uint8_t * ) pxQueue->pcHead;
                }

                /* MISRA Ref 11.3.1 [Misaligned access] */
                /* More details at: https://github.com/FreeRTOS/FreeRTOS-Kernel/blob/main/MISRA.md#rule-113 */
                /* coverity[misra_c_2012_rule_11_3_violation] */
                *ppxStaticQueue = ( StaticQueue_t * ) pxQueue;
                xReturn = pdTRUE;
            }
            else
            {
                xReturn = pdFALSE;
            }
        }
        #else /* configSUPPORT_DYNAMIC_ALLOCATION */
        {
            /* Queue must have been statically allocated. */
            if( ppucQueueStorage != NULL )
            {
                *ppucQueueStorage = ( uint8_t * ) pxQueue->pcHead;
            }

            *ppxStaticQueue = ( StaticQueue_t * ) pxQueue;
            xReturn = pdTRUE;
        }
        #endif /* configSUPPORT_DYNAMIC_ALLOCATION */

        traceRETURN_xQueueGenericGetStaticBuffers( xReturn );

        return xReturn;
    }

#endif /* configSUPPORT_STATIC_ALLOCATION */
/*-----------------------------------------------------------*/

#if ( configSUPPORT_DYNAMIC_ALLOCATION == 1 )

    QueueHandle_t xQueueGenericCreate( const UBaseType_t uxQueueLength,
                                       const UBaseType_t uxItemSize,
                                       const uint8_t ucQueueType )
    {
        Queue_t * pxNewQueue = NULL;
        size_t xQueueSizeInBytes;
        uint8_t * pucQueueStorage;

        traceENTER_xQueueGenericCreate( uxQueueLength, uxItemSize, ucQueueType );

        if( ( uxQueueLength > ( UBaseType_t ) 0 ) &&
            /* Check for multiplication overflow. */
            ( ( SIZE_MAX / uxQueueLength ) >= uxItemSize ) &&
            /* Check for addition overflow. */
            ( ( UBaseType_t ) ( SIZE_MAX - sizeof( Queue_t ) ) >= ( uxQueueLength * uxItemSize ) ) )
        {
            /* Allocate enough space to hold the maximum number of items that
             * can be in the queue at any time.  It is valid for uxItemSize to be
             * zero in the case the queue is used as a semaphore. */
            xQueueSizeInBytes = ( size_t ) ( ( size_t ) uxQueueLength * ( size_t ) uxItemSize );

            /* MISRA Ref 11.5.1 [Malloc memory assignment] */
            /* More details at: https://github.com/FreeRTOS/FreeRTOS-Kernel/blob/main/MISRA.md#rule-115 */
            /* coverity[misra_c_2012_rule_11_5_violation] */
            pxNewQueue = ( Queue_t * ) pvPortMalloc( sizeof( Queue_t ) + xQueueSizeInBytes );

            if( pxNewQueue != NULL )
            {
                /* Jump past the queue structure to find the location of the queue
                 * storage area. */
                pucQueueStorage = ( uint8_t * ) pxNewQueue;
                pucQueueStorage += sizeof( Queue_t );

                #if ( configSUPPORT_STATIC_ALLOCATION == 1 )
                {
                    /* Queues can be created either statically or dynamically, so
                     * note this task was created dynamically in case it is later
                     * deleted. */
                    pxNewQueue->ucStaticallyAllocated = pdFALSE;
                }
                #endif /* configSUPPORT_STATIC_ALLOCATION */

                prvInitialiseNewQueue( uxQueueLength, uxItemSize, pucQueueStorage, ucQueueType, pxNewQueue );
            }
            else
            {
                traceQUEUE_CREATE_FAILED( ucQueueType );
                mtCOVERAGE_TEST_MARKER();
            }
        }
        else
        {
            configASSERT( pxNewQueue );
            mtCOVERAGE_TEST_MARKER();
        }

        traceRETURN_xQueueGenericCreate( pxNewQueue );

        return pxNewQueue;
    }

#endif /* configSUPPORT_STATIC_ALLOCATION */
/*-----------------------------------------------------------*/

static void prvInitialiseNewQueue( const UBaseType_t uxQueueLength,
                                   const UBaseType_t uxItemSize,
                                   uint8_t * pucQueueStorage,
                                   const uint8_t ucQueueType,
                                   Queue_t * pxNewQueue )
{
    /* Remove compiler warnings about unused parameters should
     * configUSE_TRACE_FACILITY not be set to 1. */
    ( void ) ucQueueType;

    if( uxItemSize == ( UBaseType_t ) 0 )
    {
        /* No RAM was allocated for the queue storage area, but PC head cannot
         * be set to NULL because NULL is used as a key to say the queue is used as
         * a mutex.  Therefore just set pcHead to point to the queue as a benign
         * value that is known to be within the memory map. */
        pxNewQueue->pcHead = ( int8_t * ) pxNewQueue;
    }
    else
    {
        /* Set the head to the start of the queue storage area. */
        pxNewQueue->pcHead = ( int8_t * ) pucQueueStorage;
    }

    /* Initialise the queue members as described where the queue type is
     * defined. */
    pxNewQueue->uxLength = uxQueueLength;
    pxNewQueue->uxItemSize = uxItemSize;
    ( void ) xQueueGenericReset( pxNewQueue, pdTRUE );

    #if ( configUSE_TRACE_FACILITY == 1 )
    {
        pxNewQueue->ucQueueType = ucQueueType;
    }
    #endif /* configUSE_TRACE_FACILITY */

    #if ( configUSE_QUEUE_SETS == 1 )
    {
        pxNewQueue->pxQueueSetContainer = NULL;
    }
    #endif /* configUSE_QUEUE_SETS */

    traceQUEUE_CREATE( pxNewQueue );
}
/*-----------------------------------------------------------*/

#if ( configUSE_MUTEXES == 1 )

    static void prvInitialiseMutex( Queue_t * pxNewQueue )
    {
        if( pxNewQueue != NULL )
        {
            /* The queue create function will set all the queue structure members
            * correctly for a generic queue, but this function is creating a
            * mutex.  Overwrite those members that need to be set differently -
            * in particular the information required for priority inheritance. */
            pxNewQueue->u.xSemaphore.xMutexHolder = NULL;
            pxNewQueue->uxQueueType = queueQUEUE_IS_MUTEX;

            /* In case this is a recursive mutex. */
            pxNewQueue->u.xSemaphore.uxRecursiveCallCount = 0;

            traceCREATE_MUTEX( pxNewQueue );

            /* Start with the semaphore in the expected state. */
            ( void ) xQueueGenericSend( pxNewQueue, NULL, ( TickType_t ) 0U, queueSEND_TO_BACK );
        }
        else
        {
            traceCREATE_MUTEX_FAILED();
        }
    }

#endif /* configUSE_MUTEXES */
/*-----------------------------------------------------------*/

#if ( ( configUSE_MUTEXES == 1 ) && ( configSUPPORT_DYNAMIC_ALLOCATION == 1 ) )

    QueueHandle_t xQueueCreateMutex( const uint8_t ucQueueType )
    {
        QueueHandle_t xNewQueue;
        const UBaseType_t uxMutexLength = ( UBaseType_t ) 1, uxMutexSize = ( UBaseType_t ) 0;

        traceENTER_xQueueCreateMutex( ucQueueType );

        xNewQueue = xQueueGenericCreate( uxMutexLength, uxMutexSize, ucQueueType );
        prvInitialiseMutex( ( Queue_t * ) xNewQueue );

        traceRETURN_xQueueCreateMutex( xNewQueue );

        return xNewQueue;
    }

#endif /* configUSE_MUTEXES */
/*-----------------------------------------------------------*/

#if ( ( configUSE_MUTEXES == 1 ) && ( configSUPPORT_STATIC_ALLOCATION == 1 ) )

    QueueHandle_t xQueueCreateMutexStatic( const uint8_t ucQueueType,
                                           StaticQueue_t * pxStaticQueue )
    {
        QueueHandle_t xNewQueue;
        const UBaseType_t uxMutexLength = ( UBaseType_t ) 1, uxMutexSize = ( UBaseType_t ) 0;

        traceENTER_xQueueCreateMutexStatic( ucQueueType, pxStaticQueue );

        /* Prevent compiler warnings about unused parameters if
         * configUSE_TRACE_FACILITY does not equal 1. */
        ( void ) ucQueueType;

        xNewQueue = xQueueGenericCreateStatic( uxMutexLength, uxMutexSize, NULL, pxStaticQueue, ucQueueType );
        prvInitialiseMutex( ( Queue_t * ) xNewQueue );

        traceRETURN_xQueueCreateMutexStatic( xNewQueue );

        return xNewQueue;
    }

#endif /* configUSE_MUTEXES */
/*-----------------------------------------------------------*/

#if ( ( configUSE_MUTEXES == 1 ) && ( INCLUDE_xSemaphoreGetMutexHolder == 1 ) )

    TaskHandle_t xQueueGetMutexHolder( QueueHandle_t xSemaphore )
    {
        TaskHandle_t pxReturn;
        Queue_t * const pxSemaphore = ( Queue_t * ) xSemaphore;

        traceENTER_xQueueGetMutexHolder( xSemaphore );

        configASSERT( xSemaphore );

        /* This function is called by xSemaphoreGetMutexHolder(), and should not
         * be called directly.  Note:  This is a good way of determining if the
         * calling task is the mutex holder, but not a good way of determining the
         * identity of the mutex holder, as the holder may change between the
         * following critical section exiting and the function returning. */
        taskENTER_CRITICAL();
        {
            if( pxSemaphore->uxQueueType == queueQUEUE_IS_MUTEX )
            {
                pxReturn = pxSemaphore->u.xSemaphore.xMutexHolder;
            }
            else
            {
                pxReturn = NULL;
            }
        }
        taskEXIT_CRITICAL();

        traceRETURN_xQueueGetMutexHolder( pxReturn );

        return pxReturn;
    }

#endif /* if ( ( configUSE_MUTEXES == 1 ) && ( INCLUDE_xSemaphoreGetMutexHolder == 1 ) ) */
/*-----------------------------------------------------------*/

#if ( ( configUSE_MUTEXES == 1 ) && ( INCLUDE_xSemaphoreGetMutexHolder == 1 ) )

    TaskHandle_t xQueueGetMutexHolderFromISR( QueueHandle_t xSemaphore )
    {
        TaskHandle_t pxReturn;

        traceENTER_xQueueGetMutexHolderFromISR( xSemaphore );

        configASSERT( xSemaphore );

        /* Mutexes cannot be used in interrupt service routines, so the mutex
         * holder should not change in an ISR, and therefore a critical section is
         * not required here. */
        if( ( ( Queue_t * ) xSemaphore )->uxQueueType == queueQUEUE_IS_MUTEX )
        {
            pxReturn = ( ( Queue_t * ) xSemaphore )->u.xSemaphore.xMutexHolder;
        }
        else
        {
            pxReturn = NULL;
        }

        traceRETURN_xQueueGetMutexHolderFromISR( pxReturn );

        return pxReturn;
    }

#endif /* if ( ( configUSE_MUTEXES == 1 ) && ( INCLUDE_xSemaphoreGetMutexHolder == 1 ) ) */
/*-----------------------------------------------------------*/

#if ( configUSE_RECURSIVE_MUTEXES == 1 )

    BaseType_t xQueueGiveMutexRecursive( QueueHandle_t xMutex )
    {
        BaseType_t xReturn;
        Queue_t * const pxMutex = ( Queue_t * ) xMutex;

        traceENTER_xQueueGiveMutexRecursive( xMutex );

        configASSERT( pxMutex );

        /* If this is the task that holds the mutex then xMutexHolder will not
         * change outside of this task.  If this task does not hold the mutex then
         * pxMutexHolder can never coincidentally equal the tasks handle, and as
         * this is the only condition we are interested in it does not matter if
         * pxMutexHolder is accessed simultaneously by another task.  Therefore no
         * mutual exclusion is required to test the pxMutexHolder variable. */
        if( pxMutex->u.xSemaphore.xMutexHolder == xTaskGetCurrentTaskHandle() )
        {
            traceGIVE_MUTEX_RECURSIVE( pxMutex );

            /* uxRecursiveCallCount cannot be zero if xMutexHolder is equal to
             * the task handle, therefore no underflow check is required.  Also,
             * uxRecursiveCallCount is only modified by the mutex holder, and as
             * there can only be one, no mutual exclusion is required to modify the
             * uxRecursiveCallCount member. */
            ( pxMutex->u.xSemaphore.uxRecursiveCallCount )--;

            /* Has the recursive call count unwound to 0? */
            if( pxMutex->u.xSemaphore.uxRecursiveCallCount == ( UBaseType_t ) 0 )
            {
                /* Return the mutex.  This will automatically unblock any other
                 * task that might be waiting to access the mutex. */
                ( void ) xQueueGenericSend( pxMutex, NULL, queueMUTEX_GIVE_BLOCK_TIME, queueSEND_TO_BACK );
            }
            else
            {
                mtCOVERAGE_TEST_MARKER();
            }

            xReturn = pdPASS;
        }
        else
        {
            /* The mutex cannot be given because the calling task is not the
             * holder. */
            xReturn = pdFAIL;

            traceGIVE_MUTEX_RECURSIVE_FAILED( pxMutex );
        }

        traceRETURN_xQueueGiveMutexRecursive( xReturn );

        return xReturn;
    }

#endif /* configUSE_RECURSIVE_MUTEXES */
/*-----------------------------------------------------------*/

#if ( configUSE_RECURSIVE_MUTEXES == 1 )

    BaseType_t xQueueTakeMutexRecursive( QueueHandle_t xMutex,
                                         TickType_t xTicksToWait )
    {
        BaseType_t xReturn;
        Queue_t * const pxMutex = ( Queue_t * ) xMutex;

        traceENTER_xQueueTakeMutexRecursive( xMutex, xTicksToWait );

        configASSERT( pxMutex );

        /* Comments regarding mutual exclusion as per those within
         * xQueueGiveMutexRecursive(). */

        traceTAKE_MUTEX_RECURSIVE( pxMutex );

        if( pxMutex->u.xSemaphore.xMutexHolder == xTaskGetCurrentTaskHandle() )
        {
            ( pxMutex->u.xSemaphore.uxRecursiveCallCount )++;
            xReturn = pdPASS;
        }
        else
        {
            xReturn = xQueueSemaphoreTake( pxMutex, xTicksToWait );

            /* pdPASS will only be returned if the mutex was successfully
             * obtained.  The calling task may have entered the Blocked state
             * before reaching here. */
            if( xReturn != pdFAIL )
            {
                ( pxMutex->u.xSemaphore.uxRecursiveCallCount )++;
            }
            else
            {
                traceTAKE_MUTEX_RECURSIVE_FAILED( pxMutex );
            }
        }

        traceRETURN_xQueueTakeMutexRecursive( xReturn );

        return xReturn;
    }

#endif /* configUSE_RECURSIVE_MUTEXES */
/*-----------------------------------------------------------*/

#if ( ( configUSE_COUNTING_SEMAPHORES == 1 ) && ( configSUPPORT_STATIC_ALLOCATION == 1 ) )

    QueueHandle_t xQueueCreateCountingSemaphoreStatic( const UBaseType_t uxMaxCount,
                                                       const UBaseType_t uxInitialCount,
                                                       StaticQueue_t * pxStaticQueue )
    {
        QueueHandle_t xHandle = NULL;

        traceENTER_xQueueCreateCountingSemaphoreStatic( uxMaxCount, uxInitialCount, pxStaticQueue );

        if( ( uxMaxCount != 0U ) &&
            ( uxInitialCount <= uxMaxCount ) )
        {
            xHandle = xQueueGenericCreateStatic( uxMaxCount, queueSEMAPHORE_QUEUE_ITEM_LENGTH, NULL, pxStaticQueue, queueQUEUE_TYPE_COUNTING_SEMAPHORE );

            if( xHandle != NULL )
            {
                ( ( Queue_t * ) xHandle )->uxMessagesWaiting = uxInitialCount;

                traceCREATE_COUNTING_SEMAPHORE();
            }
            else
            {
                traceCREATE_COUNTING_SEMAPHORE_FAILED();
            }
        }
        else
        {
            configASSERT( xHandle );
            mtCOVERAGE_TEST_MARKER();
        }

        traceRETURN_xQueueCreateCountingSemaphoreStatic( xHandle );

        return xHandle;
    }

#endif /* ( ( configUSE_COUNTING_SEMAPHORES == 1 ) && ( configSUPPORT_DYNAMIC_ALLOCATION == 1 ) ) */
/*-----------------------------------------------------------*/

#if ( ( configUSE_COUNTING_SEMAPHORES == 1 ) && ( configSUPPORT_DYNAMIC_ALLOCATION == 1 ) )

    QueueHandle_t xQueueCreateCountingSemaphore( const UBaseType_t uxMaxCount,
                                                 const UBaseType_t uxInitialCount )
    {
        QueueHandle_t xHandle = NULL;

        traceENTER_xQueueCreateCountingSemaphore( uxMaxCount, uxInitialCount );

        if( ( uxMaxCount != 0U ) &&
            ( uxInitialCount <= uxMaxCount ) )
        {
            xHandle = xQueueGenericCreate( uxMaxCount, queueSEMAPHORE_QUEUE_ITEM_LENGTH, queueQUEUE_TYPE_COUNTING_SEMAPHORE );

            if( xHandle != NULL )
            {
                ( ( Queue_t * ) xHandle )->uxMessagesWaiting = uxInitialCount;

                traceCREATE_COUNTING_SEMAPHORE();
            }
            else
            {
                traceCREATE_COUNTING_SEMAPHORE_FAILED();
            }
        }
        else
        {
            configASSERT( xHandle );
            mtCOVERAGE_TEST_MARKER();
        }

        traceRETURN_xQueueCreateCountingSemaphore( xHandle );

        return xHandle;
    }

#endif /* ( ( configUSE_COUNTING_SEMAPHORES == 1 ) && ( configSUPPORT_DYNAMIC_ALLOCATION == 1 ) ) */
/*-----------------------------------------------------------*/

BaseType_t xQueueGenericSend( QueueHandle_t xQueue,
                              const void * const pvItemToQueue,
                              TickType_t xTicksToWait,
                              const BaseType_t xCopyPosition )
{
    BaseType_t xEntryTimeSet = pdFALSE, xYieldRequired;
    TimeOut_t xTimeOut;
    Queue_t * const pxQueue = xQueue;

    traceENTER_xQueueGenericSend( xQueue, pvItemToQueue, xTicksToWait, xCopyPosition );

    configASSERT( pxQueue );
    configASSERT( !( ( pvItemToQueue == NULL ) && ( pxQueue->uxItemSize != ( UBaseType_t ) 0U ) ) );
    configASSERT( !( ( xCopyPosition == queueOVERWRITE ) && ( pxQueue->uxLength != 1 ) ) );
    #if ( ( INCLUDE_xTaskGetSchedulerState == 1 ) || ( configUSE_TIMERS == 1 ) )
    {
        configASSERT( !( ( xTaskGetSchedulerState() == taskSCHEDULER_SUSPENDED ) && ( xTicksToWait != 0 ) ) );
    }
    #endif

    for( ; ; )
    {
        taskENTER_CRITICAL();
        {
            /* Is there room on the queue now?  The running task must be the
             * highest priority task wanting to access the queue.  If the head item
             * in the queue is to be overwritten then it does not matter if the
             * queue is full. */
            if( ( pxQueue->uxMessagesWaiting < pxQueue->uxLength ) || ( xCopyPosition == queueOVERWRITE ) )
            {
                traceQUEUE_SEND( pxQueue );

                #if ( configUSE_QUEUE_SETS == 1 )
                {
                    const UBaseType_t uxPreviousMessagesWaiting = pxQueue->uxMessagesWaiting;

                    xYieldRequired = prvCopyDataToQueue( pxQueue, pvItemToQueue, xCopyPosition );

                    if( pxQueue->pxQueueSetContainer != NULL )
                    {
                        if( ( xCopyPosition == queueOVERWRITE ) && ( uxPreviousMessagesWaiting != ( UBaseType_t ) 0 ) )
                        {
                            /* Do not notify the queue set as an existing item
                             * was overwritten in the queue so the number of items
                             * in the queue has not changed. */
                            mtCOVERAGE_TEST_MARKER();
                        }
                        else if( prvNotifyQueueSetContainer( pxQueue ) != pdFALSE )
                        {
                            /* The queue is a member of a queue set, and posting
                             * to the queue set caused a higher priority task to
                             * unblock. A context switch is required. */
                            queueYIELD_IF_USING_PREEMPTION();
                        }
                        else
                        {
                            mtCOVERAGE_TEST_MARKER();
                        }
                    }
                    else
                    {
                        /* If there was a task waiting for data to arrive on the
                         * queue then unblock it now. */
                        if( listLIST_IS_EMPTY( &( pxQueue->xTasksWaitingToReceive ) ) == pdFALSE )
                        {
                            if( xTaskRemoveFromEventList( &( pxQueue->xTasksWaitingToReceive ) ) != pdFALSE )
                            {
                                /* The unblocked task has a priority higher than
                                 * our own so yield immediately.  Yes it is ok to
                                 * do this from within the critical section - the
                                 * kernel takes care of that. */
                                queueYIELD_IF_USING_PREEMPTION();
                            }
                            else
                            {
                                mtCOVERAGE_TEST_MARKER();
                            }
                        }
                        else if( xYieldRequired != pdFALSE )
                        {
                            /* This path is a special case that will only get
                             * executed if the task was holding multiple mutexes
                             * and the mutexes were given back in an order that is
                             * different to that in which they were taken. */
                            queueYIELD_IF_USING_PREEMPTION();
                        }
                        else
                        {
                            mtCOVERAGE_TEST_MARKER();
                        }
                    }
                }
                #else /* configUSE_QUEUE_SETS */
                {
                    xYieldRequired = prvCopyDataToQueue( pxQueue, pvItemToQueue, xCopyPosition );

                    /* If there was a task waiting for data to arrive on the
                     * queue then unblock it now. */
                    if( listLIST_IS_EMPTY( &( pxQueue->xTasksWaitingToReceive ) ) == pdFALSE )
                    {
                        if( xTaskRemoveFromEventList( &( pxQueue->xTasksWaitingToReceive ) ) != pdFALSE )
                        {
                            /* The unblocked task has a priority higher than
                             * our own so yield immediately.  Yes it is ok to do
                             * this from within the critical section - the kernel
                             * takes care of that. */
                            queueYIELD_IF_USING_PREEMPTION();
                        }
                        else
                        {
                            mtCOVERAGE_TEST_MARKER();
                        }
                    }
                    else if( xYieldRequired != pdFALSE )
                    {
                        /* This path is a special case that will only get
                         * executed if the task was holding multiple mutexes and
                         * the mutexes were given back in an order that is
                         * different to that in which they were taken. */
                        queueYIELD_IF_USING_PREEMPTION();
                    }
                    else
                    {
                        mtCOVERAGE_TEST_MARKER();
                    }
                }
                #endif /* configUSE_QUEUE_SETS */

                taskEXIT_CRITICAL();

                traceRETURN_xQueueGenericSend( pdPASS );

                return pdPASS;
            }
            else
            {
                if( xTicksToWait == ( TickType_t ) 0 )
                {
                    /* The queue was full and no block time is specified (or
                     * the block time has expired) so leave now. */
                    taskEXIT_CRITICAL();

                    /* Return to the original privilege level before exiting
                     * the function. */
                    traceQUEUE_SEND_FAILED( pxQueue );
                    traceRETURN_xQueueGenericSend( errQUEUE_FULL );

                    return errQUEUE_FULL;
                }
                else if( xEntryTimeSet == pdFALSE )
                {
                    /* The queue was full and a block time was specified so
                     * configure the timeout structure. */
                    vTaskInternalSetTimeOutState( &xTimeOut );
                    xEntryTimeSet = pdTRUE;
                }
                else
                {
                    /* Entry time was already set. */
                    mtCOVERAGE_TEST_MARKER();
                }
            }
        }
        taskEXIT_CRITICAL();

        /* Interrupts and other tasks can send to and receive from the queue
         * now the critical section has been exited. */

        vTaskSuspendAll();
        prvLockQueue( pxQueue );

        /* Update the timeout state to see if it has expired yet. */
        if( xTaskCheckForTimeOut( &xTimeOut, &xTicksToWait ) == pdFALSE )
        {
            if( prvIsQueueFull( pxQueue ) != pdFALSE )
            {
                traceBLOCKING_ON_QUEUE_SEND( pxQueue );
                vTaskPlaceOnEventList( &( pxQueue->xTasksWaitingToSend ), xTicksToWait );

                /* Unlocking the queue means queue events can effect the
                 * event list. It is possible that interrupts occurring now
                 * remove this task from the event list again - but as the
                 * scheduler is suspended the task will go onto the pending
                 * ready list instead of the actual ready list. */
                prvUnlockQueue( pxQueue );

                /* Resuming the scheduler will move tasks from the pending
                 * ready list into the ready list - so it is feasible that this
                 * task is already in the ready list before it yields - in which
                 * case the yield will not cause a context switch unless there
                 * is also a higher priority task in the pending ready list. */
                if( xTaskResumeAll() == pdFALSE )
                {
                    taskYIELD_WITHIN_API();
                }
            }
            else
            {
                /* Try again. */
                prvUnlockQueue( pxQueue );
                ( void ) xTaskResumeAll();
            }
        }
        else
        {
            /* The timeout has expired. */
            prvUnlockQueue( pxQueue );
            ( void ) xTaskResumeAll();

            traceQUEUE_SEND_FAILED( pxQueue );
            traceRETURN_xQueueGenericSend( errQUEUE_FULL );

            return errQUEUE_FULL;
        }
    }
}
/*-----------------------------------------------------------*/

BaseType_t xQueueGenericSendFromISR( QueueHandle_t xQueue,
                                     const void * const pvItemToQueue,
                                     BaseType_t * const pxHigherPriorityTaskWoken,
                                     const BaseType_t xCopyPosition )
{
    BaseType_t xReturn;
    UBaseType_t uxSavedInterruptStatus;
    Queue_t * const pxQueue = xQueue;

    traceENTER_xQueueGenericSendFromISR( xQueue, pvItemToQueue, pxHigherPriorityTaskWoken, xCopyPosition );

    configASSERT( pxQueue );
    configASSERT( !( ( pvItemToQueue == NULL ) && ( pxQueue->uxItemSize != ( UBaseType_t ) 0U ) ) );
    configASSERT( !( ( xCopyPosition == queueOVERWRITE ) && ( pxQueue->uxLength != 1 ) ) );

    /* RTOS ports that support interrupt nesting have the concept of a maximum
     * system call (or maximum API call) interrupt priority.  Interrupts that are
     * above the maximum system call priority are kept permanently enabled, even
     * when the RTOS kernel is in a critical section, but cannot make any calls to
     * FreeRTOS API functions.  If configASSERT() is defined in FreeRTOSConfig.h
     * then portASSERT_IF_INTERRUPT_PRIORITY_INVALID() will result in an assertion
     * failure if a FreeRTOS API function is called from an interrupt that has been
     * assigned a priority above the configured maximum system call priority.
     * Only FreeRTOS functions that end in FromISR can be called from interrupts
     * that have been assigned a priority at or (logically) below the maximum
     * system call interrupt priority.  FreeRTOS maintains a separate interrupt
     * safe API to ensure interrupt entry is as fast and as simple as possible.
     * More information (albeit Cortex-M specific) is provided on the following
     * link: https://www.FreeRTOS.org/RTOS-Cortex-M3-M4.html */
    portASSERT_IF_INTERRUPT_PRIORITY_INVALID();

    /* Similar to xQueueGenericSend, except without blocking if there is no room
     * in the queue.  Also don't directly wake a task that was blocked on a queue
     * read, instead return a flag to say whether a context switch is required or
     * not (i.e. has a task with a higher priority than us been woken by this
     * post). */
<<<<<<< HEAD
    uxSavedInterruptStatus = taskENTER_CRITICAL_FROM_ISR();
=======
    /* MISRA Ref 4.7.1 [Return value shall be checked] */
    /* More details at: https://github.com/FreeRTOS/FreeRTOS-Kernel/blob/main/MISRA.md#dir-47 */
    /* coverity[misra_c_2012_directive_4_7_violation] */
    uxSavedInterruptStatus = ( UBaseType_t ) taskENTER_CRITICAL_FROM_ISR();
>>>>>>> 6bcb1d75
    {
        if( ( pxQueue->uxMessagesWaiting < pxQueue->uxLength ) || ( xCopyPosition == queueOVERWRITE ) )
        {
            const int8_t cTxLock = pxQueue->cTxLock;
            const UBaseType_t uxPreviousMessagesWaiting = pxQueue->uxMessagesWaiting;

            traceQUEUE_SEND_FROM_ISR( pxQueue );

            /* Semaphores use xQueueGiveFromISR(), so pxQueue will not be a
             *  semaphore or mutex.  That means prvCopyDataToQueue() cannot result
             *  in a task disinheriting a priority and prvCopyDataToQueue() can be
             *  called here even though the disinherit function does not check if
             *  the scheduler is suspended before accessing the ready lists. */
            ( void ) prvCopyDataToQueue( pxQueue, pvItemToQueue, xCopyPosition );

            /* The event list is not altered if the queue is locked.  This will
             * be done when the queue is unlocked later. */
            if( cTxLock == queueUNLOCKED )
            {
                #if ( configUSE_QUEUE_SETS == 1 )
                {
                    if( pxQueue->pxQueueSetContainer != NULL )
                    {
                        if( ( xCopyPosition == queueOVERWRITE ) && ( uxPreviousMessagesWaiting != ( UBaseType_t ) 0 ) )
                        {
                            /* Do not notify the queue set as an existing item
                             * was overwritten in the queue so the number of items
                             * in the queue has not changed. */
                            mtCOVERAGE_TEST_MARKER();
                        }
                        else if( prvNotifyQueueSetContainer( pxQueue ) != pdFALSE )
                        {
                            /* The queue is a member of a queue set, and posting
                             * to the queue set caused a higher priority task to
                             * unblock.  A context switch is required. */
                            if( pxHigherPriorityTaskWoken != NULL )
                            {
                                *pxHigherPriorityTaskWoken = pdTRUE;
                            }
                            else
                            {
                                mtCOVERAGE_TEST_MARKER();
                            }
                        }
                        else
                        {
                            mtCOVERAGE_TEST_MARKER();
                        }
                    }
                    else
                    {
                        if( listLIST_IS_EMPTY( &( pxQueue->xTasksWaitingToReceive ) ) == pdFALSE )
                        {
                            if( xTaskRemoveFromEventList( &( pxQueue->xTasksWaitingToReceive ) ) != pdFALSE )
                            {
                                /* The task waiting has a higher priority so
                                 *  record that a context switch is required. */
                                if( pxHigherPriorityTaskWoken != NULL )
                                {
                                    *pxHigherPriorityTaskWoken = pdTRUE;
                                }
                                else
                                {
                                    mtCOVERAGE_TEST_MARKER();
                                }
                            }
                            else
                            {
                                mtCOVERAGE_TEST_MARKER();
                            }
                        }
                        else
                        {
                            mtCOVERAGE_TEST_MARKER();
                        }
                    }
                }
                #else /* configUSE_QUEUE_SETS */
                {
                    if( listLIST_IS_EMPTY( &( pxQueue->xTasksWaitingToReceive ) ) == pdFALSE )
                    {
                        if( xTaskRemoveFromEventList( &( pxQueue->xTasksWaitingToReceive ) ) != pdFALSE )
                        {
                            /* The task waiting has a higher priority so record that a
                             * context switch is required. */
                            if( pxHigherPriorityTaskWoken != NULL )
                            {
                                *pxHigherPriorityTaskWoken = pdTRUE;
                            }
                            else
                            {
                                mtCOVERAGE_TEST_MARKER();
                            }
                        }
                        else
                        {
                            mtCOVERAGE_TEST_MARKER();
                        }
                    }
                    else
                    {
                        mtCOVERAGE_TEST_MARKER();
                    }

                    /* Not used in this path. */
                    ( void ) uxPreviousMessagesWaiting;
                }
                #endif /* configUSE_QUEUE_SETS */
            }
            else
            {
                /* Increment the lock count so the task that unlocks the queue
                 * knows that data was posted while it was locked. */
                prvIncrementQueueTxLock( pxQueue, cTxLock );
            }

            xReturn = pdPASS;
        }
        else
        {
            traceQUEUE_SEND_FROM_ISR_FAILED( pxQueue );
            xReturn = errQUEUE_FULL;
        }
    }
    taskEXIT_CRITICAL_FROM_ISR( uxSavedInterruptStatus );

    traceRETURN_xQueueGenericSendFromISR( xReturn );

    return xReturn;
}
/*-----------------------------------------------------------*/

BaseType_t xQueueGiveFromISR( QueueHandle_t xQueue,
                              BaseType_t * const pxHigherPriorityTaskWoken )
{
    BaseType_t xReturn;
    UBaseType_t uxSavedInterruptStatus;
    Queue_t * const pxQueue = xQueue;

    traceENTER_xQueueGiveFromISR( xQueue, pxHigherPriorityTaskWoken );

    /* Similar to xQueueGenericSendFromISR() but used with semaphores where the
     * item size is 0.  Don't directly wake a task that was blocked on a queue
     * read, instead return a flag to say whether a context switch is required or
     * not (i.e. has a task with a higher priority than us been woken by this
     * post). */

    configASSERT( pxQueue );

    /* xQueueGenericSendFromISR() should be used instead of xQueueGiveFromISR()
     * if the item size is not 0. */
    configASSERT( pxQueue->uxItemSize == 0 );

    /* Normally a mutex would not be given from an interrupt, especially if
     * there is a mutex holder, as priority inheritance makes no sense for an
     * interrupts, only tasks. */
    configASSERT( !( ( pxQueue->uxQueueType == queueQUEUE_IS_MUTEX ) && ( pxQueue->u.xSemaphore.xMutexHolder != NULL ) ) );

    /* RTOS ports that support interrupt nesting have the concept of a maximum
     * system call (or maximum API call) interrupt priority.  Interrupts that are
     * above the maximum system call priority are kept permanently enabled, even
     * when the RTOS kernel is in a critical section, but cannot make any calls to
     * FreeRTOS API functions.  If configASSERT() is defined in FreeRTOSConfig.h
     * then portASSERT_IF_INTERRUPT_PRIORITY_INVALID() will result in an assertion
     * failure if a FreeRTOS API function is called from an interrupt that has been
     * assigned a priority above the configured maximum system call priority.
     * Only FreeRTOS functions that end in FromISR can be called from interrupts
     * that have been assigned a priority at or (logically) below the maximum
     * system call interrupt priority.  FreeRTOS maintains a separate interrupt
     * safe API to ensure interrupt entry is as fast and as simple as possible.
     * More information (albeit Cortex-M specific) is provided on the following
     * link: https://www.FreeRTOS.org/RTOS-Cortex-M3-M4.html */
    portASSERT_IF_INTERRUPT_PRIORITY_INVALID();

<<<<<<< HEAD
    uxSavedInterruptStatus = taskENTER_CRITICAL_FROM_ISR();
=======
    /* MISRA Ref 4.7.1 [Return value shall be checked] */
    /* More details at: https://github.com/FreeRTOS/FreeRTOS-Kernel/blob/main/MISRA.md#dir-47 */
    /* coverity[misra_c_2012_directive_4_7_violation] */
    uxSavedInterruptStatus = ( UBaseType_t ) taskENTER_CRITICAL_FROM_ISR();
>>>>>>> 6bcb1d75
    {
        const UBaseType_t uxMessagesWaiting = pxQueue->uxMessagesWaiting;

        /* When the queue is used to implement a semaphore no data is ever
         * moved through the queue but it is still valid to see if the queue 'has
         * space'. */
        if( uxMessagesWaiting < pxQueue->uxLength )
        {
            const int8_t cTxLock = pxQueue->cTxLock;

            traceQUEUE_SEND_FROM_ISR( pxQueue );

            /* A task can only have an inherited priority if it is a mutex
             * holder - and if there is a mutex holder then the mutex cannot be
             * given from an ISR.  As this is the ISR version of the function it
             * can be assumed there is no mutex holder and no need to determine if
             * priority disinheritance is needed.  Simply increase the count of
             * messages (semaphores) available. */
            pxQueue->uxMessagesWaiting = ( UBaseType_t ) ( uxMessagesWaiting + ( UBaseType_t ) 1 );

            /* The event list is not altered if the queue is locked.  This will
             * be done when the queue is unlocked later. */
            if( cTxLock == queueUNLOCKED )
            {
                #if ( configUSE_QUEUE_SETS == 1 )
                {
                    if( pxQueue->pxQueueSetContainer != NULL )
                    {
                        if( prvNotifyQueueSetContainer( pxQueue ) != pdFALSE )
                        {
                            /* The semaphore is a member of a queue set, and
                             * posting to the queue set caused a higher priority
                             * task to unblock.  A context switch is required. */
                            if( pxHigherPriorityTaskWoken != NULL )
                            {
                                *pxHigherPriorityTaskWoken = pdTRUE;
                            }
                            else
                            {
                                mtCOVERAGE_TEST_MARKER();
                            }
                        }
                        else
                        {
                            mtCOVERAGE_TEST_MARKER();
                        }
                    }
                    else
                    {
                        if( listLIST_IS_EMPTY( &( pxQueue->xTasksWaitingToReceive ) ) == pdFALSE )
                        {
                            if( xTaskRemoveFromEventList( &( pxQueue->xTasksWaitingToReceive ) ) != pdFALSE )
                            {
                                /* The task waiting has a higher priority so
                                 *  record that a context switch is required. */
                                if( pxHigherPriorityTaskWoken != NULL )
                                {
                                    *pxHigherPriorityTaskWoken = pdTRUE;
                                }
                                else
                                {
                                    mtCOVERAGE_TEST_MARKER();
                                }
                            }
                            else
                            {
                                mtCOVERAGE_TEST_MARKER();
                            }
                        }
                        else
                        {
                            mtCOVERAGE_TEST_MARKER();
                        }
                    }
                }
                #else /* configUSE_QUEUE_SETS */
                {
                    if( listLIST_IS_EMPTY( &( pxQueue->xTasksWaitingToReceive ) ) == pdFALSE )
                    {
                        if( xTaskRemoveFromEventList( &( pxQueue->xTasksWaitingToReceive ) ) != pdFALSE )
                        {
                            /* The task waiting has a higher priority so record that a
                             * context switch is required. */
                            if( pxHigherPriorityTaskWoken != NULL )
                            {
                                *pxHigherPriorityTaskWoken = pdTRUE;
                            }
                            else
                            {
                                mtCOVERAGE_TEST_MARKER();
                            }
                        }
                        else
                        {
                            mtCOVERAGE_TEST_MARKER();
                        }
                    }
                    else
                    {
                        mtCOVERAGE_TEST_MARKER();
                    }
                }
                #endif /* configUSE_QUEUE_SETS */
            }
            else
            {
                /* Increment the lock count so the task that unlocks the queue
                 * knows that data was posted while it was locked. */
                prvIncrementQueueTxLock( pxQueue, cTxLock );
            }

            xReturn = pdPASS;
        }
        else
        {
            traceQUEUE_SEND_FROM_ISR_FAILED( pxQueue );
            xReturn = errQUEUE_FULL;
        }
    }
    taskEXIT_CRITICAL_FROM_ISR( uxSavedInterruptStatus );

    traceRETURN_xQueueGiveFromISR( xReturn );

    return xReturn;
}
/*-----------------------------------------------------------*/

BaseType_t xQueueReceive( QueueHandle_t xQueue,
                          void * const pvBuffer,
                          TickType_t xTicksToWait )
{
    BaseType_t xEntryTimeSet = pdFALSE;
    TimeOut_t xTimeOut;
    Queue_t * const pxQueue = xQueue;

    traceENTER_xQueueReceive( xQueue, pvBuffer, xTicksToWait );

    /* Check the pointer is not NULL. */
    configASSERT( ( pxQueue ) );

    /* The buffer into which data is received can only be NULL if the data size
     * is zero (so no data is copied into the buffer). */
    configASSERT( !( ( ( pvBuffer ) == NULL ) && ( ( pxQueue )->uxItemSize != ( UBaseType_t ) 0U ) ) );

    /* Cannot block if the scheduler is suspended. */
    #if ( ( INCLUDE_xTaskGetSchedulerState == 1 ) || ( configUSE_TIMERS == 1 ) )
    {
        configASSERT( !( ( xTaskGetSchedulerState() == taskSCHEDULER_SUSPENDED ) && ( xTicksToWait != 0 ) ) );
    }
    #endif

    for( ; ; )
    {
        taskENTER_CRITICAL();
        {
            const UBaseType_t uxMessagesWaiting = pxQueue->uxMessagesWaiting;

            /* Is there data in the queue now?  To be running the calling task
             * must be the highest priority task wanting to access the queue. */
            if( uxMessagesWaiting > ( UBaseType_t ) 0 )
            {
                /* Data available, remove one item. */
                prvCopyDataFromQueue( pxQueue, pvBuffer );
                traceQUEUE_RECEIVE( pxQueue );
                pxQueue->uxMessagesWaiting = ( UBaseType_t ) ( uxMessagesWaiting - ( UBaseType_t ) 1 );

                /* There is now space in the queue, were any tasks waiting to
                 * post to the queue?  If so, unblock the highest priority waiting
                 * task. */
                if( listLIST_IS_EMPTY( &( pxQueue->xTasksWaitingToSend ) ) == pdFALSE )
                {
                    if( xTaskRemoveFromEventList( &( pxQueue->xTasksWaitingToSend ) ) != pdFALSE )
                    {
                        queueYIELD_IF_USING_PREEMPTION();
                    }
                    else
                    {
                        mtCOVERAGE_TEST_MARKER();
                    }
                }
                else
                {
                    mtCOVERAGE_TEST_MARKER();
                }

                taskEXIT_CRITICAL();

                traceRETURN_xQueueReceive( pdPASS );

                return pdPASS;
            }
            else
            {
                if( xTicksToWait == ( TickType_t ) 0 )
                {
                    /* The queue was empty and no block time is specified (or
                     * the block time has expired) so leave now. */
                    taskEXIT_CRITICAL();

                    traceQUEUE_RECEIVE_FAILED( pxQueue );
                    traceRETURN_xQueueReceive( errQUEUE_EMPTY );

                    return errQUEUE_EMPTY;
                }
                else if( xEntryTimeSet == pdFALSE )
                {
                    /* The queue was empty and a block time was specified so
                     * configure the timeout structure. */
                    vTaskInternalSetTimeOutState( &xTimeOut );
                    xEntryTimeSet = pdTRUE;
                }
                else
                {
                    /* Entry time was already set. */
                    mtCOVERAGE_TEST_MARKER();
                }
            }
        }
        taskEXIT_CRITICAL();

        /* Interrupts and other tasks can send to and receive from the queue
         * now the critical section has been exited. */

        vTaskSuspendAll();
        prvLockQueue( pxQueue );

        /* Update the timeout state to see if it has expired yet. */
        if( xTaskCheckForTimeOut( &xTimeOut, &xTicksToWait ) == pdFALSE )
        {
            /* The timeout has not expired.  If the queue is still empty place
             * the task on the list of tasks waiting to receive from the queue. */
            if( prvIsQueueEmpty( pxQueue ) != pdFALSE )
            {
                traceBLOCKING_ON_QUEUE_RECEIVE( pxQueue );
                vTaskPlaceOnEventList( &( pxQueue->xTasksWaitingToReceive ), xTicksToWait );
                prvUnlockQueue( pxQueue );

                if( xTaskResumeAll() == pdFALSE )
                {
                    taskYIELD_WITHIN_API();
                }
                else
                {
                    mtCOVERAGE_TEST_MARKER();
                }
            }
            else
            {
                /* The queue contains data again.  Loop back to try and read the
                 * data. */
                prvUnlockQueue( pxQueue );
                ( void ) xTaskResumeAll();
            }
        }
        else
        {
            /* Timed out.  If there is no data in the queue exit, otherwise loop
             * back and attempt to read the data. */
            prvUnlockQueue( pxQueue );
            ( void ) xTaskResumeAll();

            if( prvIsQueueEmpty( pxQueue ) != pdFALSE )
            {
                traceQUEUE_RECEIVE_FAILED( pxQueue );
                traceRETURN_xQueueReceive( errQUEUE_EMPTY );

                return errQUEUE_EMPTY;
            }
            else
            {
                mtCOVERAGE_TEST_MARKER();
            }
        }
    }
}
/*-----------------------------------------------------------*/

BaseType_t xQueueSemaphoreTake( QueueHandle_t xQueue,
                                TickType_t xTicksToWait )
{
    BaseType_t xEntryTimeSet = pdFALSE;
    TimeOut_t xTimeOut;
    Queue_t * const pxQueue = xQueue;

    #if ( configUSE_MUTEXES == 1 )
        BaseType_t xInheritanceOccurred = pdFALSE;
    #endif

    traceENTER_xQueueSemaphoreTake( xQueue, xTicksToWait );

    /* Check the queue pointer is not NULL. */
    configASSERT( ( pxQueue ) );

    /* Check this really is a semaphore, in which case the item size will be
     * 0. */
    configASSERT( pxQueue->uxItemSize == 0 );

    /* Cannot block if the scheduler is suspended. */
    #if ( ( INCLUDE_xTaskGetSchedulerState == 1 ) || ( configUSE_TIMERS == 1 ) )
    {
        configASSERT( !( ( xTaskGetSchedulerState() == taskSCHEDULER_SUSPENDED ) && ( xTicksToWait != 0 ) ) );
    }
    #endif

    for( ; ; )
    {
        taskENTER_CRITICAL();
        {
            /* Semaphores are queues with an item size of 0, and where the
             * number of messages in the queue is the semaphore's count value. */
            const UBaseType_t uxSemaphoreCount = pxQueue->uxMessagesWaiting;

            /* Is there data in the queue now?  To be running the calling task
             * must be the highest priority task wanting to access the queue. */
            if( uxSemaphoreCount > ( UBaseType_t ) 0 )
            {
                traceQUEUE_RECEIVE( pxQueue );

                /* Semaphores are queues with a data size of zero and where the
                 * messages waiting is the semaphore's count.  Reduce the count. */
                pxQueue->uxMessagesWaiting = ( UBaseType_t ) ( uxSemaphoreCount - ( UBaseType_t ) 1 );

                #if ( configUSE_MUTEXES == 1 )
                {
                    if( pxQueue->uxQueueType == queueQUEUE_IS_MUTEX )
                    {
                        /* Record the information required to implement
                         * priority inheritance should it become necessary. */
                        pxQueue->u.xSemaphore.xMutexHolder = pvTaskIncrementMutexHeldCount();
                    }
                    else
                    {
                        mtCOVERAGE_TEST_MARKER();
                    }
                }
                #endif /* configUSE_MUTEXES */

                /* Check to see if other tasks are blocked waiting to give the
                 * semaphore, and if so, unblock the highest priority such task. */
                if( listLIST_IS_EMPTY( &( pxQueue->xTasksWaitingToSend ) ) == pdFALSE )
                {
                    if( xTaskRemoveFromEventList( &( pxQueue->xTasksWaitingToSend ) ) != pdFALSE )
                    {
                        queueYIELD_IF_USING_PREEMPTION();
                    }
                    else
                    {
                        mtCOVERAGE_TEST_MARKER();
                    }
                }
                else
                {
                    mtCOVERAGE_TEST_MARKER();
                }

                taskEXIT_CRITICAL();

                traceRETURN_xQueueSemaphoreTake( pdPASS );

                return pdPASS;
            }
            else
            {
                if( xTicksToWait == ( TickType_t ) 0 )
                {
                    /* The semaphore count was 0 and no block time is specified
                     * (or the block time has expired) so exit now. */
                    taskEXIT_CRITICAL();

                    traceQUEUE_RECEIVE_FAILED( pxQueue );
                    traceRETURN_xQueueSemaphoreTake( errQUEUE_EMPTY );

                    return errQUEUE_EMPTY;
                }
                else if( xEntryTimeSet == pdFALSE )
                {
                    /* The semaphore count was 0 and a block time was specified
                     * so configure the timeout structure ready to block. */
                    vTaskInternalSetTimeOutState( &xTimeOut );
                    xEntryTimeSet = pdTRUE;
                }
                else
                {
                    /* Entry time was already set. */
                    mtCOVERAGE_TEST_MARKER();
                }
            }
        }
        taskEXIT_CRITICAL();

        /* Interrupts and other tasks can give to and take from the semaphore
         * now the critical section has been exited. */

        vTaskSuspendAll();
        prvLockQueue( pxQueue );

        /* Update the timeout state to see if it has expired yet. */
        if( xTaskCheckForTimeOut( &xTimeOut, &xTicksToWait ) == pdFALSE )
        {
            /* A block time is specified and not expired.  If the semaphore
             * count is 0 then enter the Blocked state to wait for a semaphore to
             * become available.  As semaphores are implemented with queues the
             * queue being empty is equivalent to the semaphore count being 0. */
            if( prvIsQueueEmpty( pxQueue ) != pdFALSE )
            {
                traceBLOCKING_ON_QUEUE_RECEIVE( pxQueue );

                #if ( configUSE_MUTEXES == 1 )
                {
                    if( pxQueue->uxQueueType == queueQUEUE_IS_MUTEX )
                    {
                        taskENTER_CRITICAL();
                        {
                            xInheritanceOccurred = xTaskPriorityInherit( pxQueue->u.xSemaphore.xMutexHolder );
                        }
                        taskEXIT_CRITICAL();
                    }
                    else
                    {
                        mtCOVERAGE_TEST_MARKER();
                    }
                }
                #endif /* if ( configUSE_MUTEXES == 1 ) */

                vTaskPlaceOnEventList( &( pxQueue->xTasksWaitingToReceive ), xTicksToWait );
                prvUnlockQueue( pxQueue );

                if( xTaskResumeAll() == pdFALSE )
                {
                    taskYIELD_WITHIN_API();
                }
                else
                {
                    mtCOVERAGE_TEST_MARKER();
                }
            }
            else
            {
                /* There was no timeout and the semaphore count was not 0, so
                 * attempt to take the semaphore again. */
                prvUnlockQueue( pxQueue );
                ( void ) xTaskResumeAll();
            }
        }
        else
        {
            /* Timed out. */
            prvUnlockQueue( pxQueue );
            ( void ) xTaskResumeAll();

            /* If the semaphore count is 0 exit now as the timeout has
             * expired.  Otherwise return to attempt to take the semaphore that is
             * known to be available.  As semaphores are implemented by queues the
             * queue being empty is equivalent to the semaphore count being 0. */
            if( prvIsQueueEmpty( pxQueue ) != pdFALSE )
            {
                #if ( configUSE_MUTEXES == 1 )
                {
                    /* xInheritanceOccurred could only have be set if
                     * pxQueue->uxQueueType == queueQUEUE_IS_MUTEX so no need to
                     * test the mutex type again to check it is actually a mutex. */
                    if( xInheritanceOccurred != pdFALSE )
                    {
                        taskENTER_CRITICAL();
                        {
                            UBaseType_t uxHighestWaitingPriority;

                            /* This task blocking on the mutex caused another
                             * task to inherit this task's priority.  Now this task
                             * has timed out the priority should be disinherited
                             * again, but only as low as the next highest priority
                             * task that is waiting for the same mutex. */
                            uxHighestWaitingPriority = prvGetDisinheritPriorityAfterTimeout( pxQueue );

                            /* vTaskPriorityDisinheritAfterTimeout uses the uxHighestWaitingPriority
                             * parameter to index pxReadyTasksLists when adding the task holding
                             * mutex to the ready list for its new priority. Coverity thinks that
                             * it can result in out-of-bounds access which is not true because
                             * uxHighestWaitingPriority, as returned by prvGetDisinheritPriorityAfterTimeout,
                             * is capped at ( configMAX_PRIORITIES - 1 ). */
                            /* coverity[overrun] */
                            vTaskPriorityDisinheritAfterTimeout( pxQueue->u.xSemaphore.xMutexHolder, uxHighestWaitingPriority );
                        }
                        taskEXIT_CRITICAL();
                    }
                }
                #endif /* configUSE_MUTEXES */

                traceQUEUE_RECEIVE_FAILED( pxQueue );
                traceRETURN_xQueueSemaphoreTake( errQUEUE_EMPTY );

                return errQUEUE_EMPTY;
            }
            else
            {
                mtCOVERAGE_TEST_MARKER();
            }
        }
    }
}
/*-----------------------------------------------------------*/

BaseType_t xQueuePeek( QueueHandle_t xQueue,
                       void * const pvBuffer,
                       TickType_t xTicksToWait )
{
    BaseType_t xEntryTimeSet = pdFALSE;
    TimeOut_t xTimeOut;
    int8_t * pcOriginalReadPosition;
    Queue_t * const pxQueue = xQueue;

    traceENTER_xQueuePeek( xQueue, pvBuffer, xTicksToWait );

    /* Check the pointer is not NULL. */
    configASSERT( ( pxQueue ) );

    /* The buffer into which data is received can only be NULL if the data size
     * is zero (so no data is copied into the buffer. */
    configASSERT( !( ( ( pvBuffer ) == NULL ) && ( ( pxQueue )->uxItemSize != ( UBaseType_t ) 0U ) ) );

    /* Cannot block if the scheduler is suspended. */
    #if ( ( INCLUDE_xTaskGetSchedulerState == 1 ) || ( configUSE_TIMERS == 1 ) )
    {
        configASSERT( !( ( xTaskGetSchedulerState() == taskSCHEDULER_SUSPENDED ) && ( xTicksToWait != 0 ) ) );
    }
    #endif

    for( ; ; )
    {
        taskENTER_CRITICAL();
        {
            const UBaseType_t uxMessagesWaiting = pxQueue->uxMessagesWaiting;

            /* Is there data in the queue now?  To be running the calling task
             * must be the highest priority task wanting to access the queue. */
            if( uxMessagesWaiting > ( UBaseType_t ) 0 )
            {
                /* Remember the read position so it can be reset after the data
                 * is read from the queue as this function is only peeking the
                 * data, not removing it. */
                pcOriginalReadPosition = pxQueue->u.xQueue.pcReadFrom;

                prvCopyDataFromQueue( pxQueue, pvBuffer );
                traceQUEUE_PEEK( pxQueue );

                /* The data is not being removed, so reset the read pointer. */
                pxQueue->u.xQueue.pcReadFrom = pcOriginalReadPosition;

                /* The data is being left in the queue, so see if there are
                 * any other tasks waiting for the data. */
                if( listLIST_IS_EMPTY( &( pxQueue->xTasksWaitingToReceive ) ) == pdFALSE )
                {
                    if( xTaskRemoveFromEventList( &( pxQueue->xTasksWaitingToReceive ) ) != pdFALSE )
                    {
                        /* The task waiting has a higher priority than this task. */
                        queueYIELD_IF_USING_PREEMPTION();
                    }
                    else
                    {
                        mtCOVERAGE_TEST_MARKER();
                    }
                }
                else
                {
                    mtCOVERAGE_TEST_MARKER();
                }

                taskEXIT_CRITICAL();

                traceRETURN_xQueuePeek( pdPASS );

                return pdPASS;
            }
            else
            {
                if( xTicksToWait == ( TickType_t ) 0 )
                {
                    /* The queue was empty and no block time is specified (or
                     * the block time has expired) so leave now. */
                    taskEXIT_CRITICAL();

                    traceQUEUE_PEEK_FAILED( pxQueue );
                    traceRETURN_xQueuePeek( errQUEUE_EMPTY );

                    return errQUEUE_EMPTY;
                }
                else if( xEntryTimeSet == pdFALSE )
                {
                    /* The queue was empty and a block time was specified so
                     * configure the timeout structure ready to enter the blocked
                     * state. */
                    vTaskInternalSetTimeOutState( &xTimeOut );
                    xEntryTimeSet = pdTRUE;
                }
                else
                {
                    /* Entry time was already set. */
                    mtCOVERAGE_TEST_MARKER();
                }
            }
        }
        taskEXIT_CRITICAL();

        /* Interrupts and other tasks can send to and receive from the queue
         * now that the critical section has been exited. */

        vTaskSuspendAll();
        prvLockQueue( pxQueue );

        /* Update the timeout state to see if it has expired yet. */
        if( xTaskCheckForTimeOut( &xTimeOut, &xTicksToWait ) == pdFALSE )
        {
            /* Timeout has not expired yet, check to see if there is data in the
            * queue now, and if not enter the Blocked state to wait for data. */
            if( prvIsQueueEmpty( pxQueue ) != pdFALSE )
            {
                traceBLOCKING_ON_QUEUE_PEEK( pxQueue );
                vTaskPlaceOnEventList( &( pxQueue->xTasksWaitingToReceive ), xTicksToWait );
                prvUnlockQueue( pxQueue );

                if( xTaskResumeAll() == pdFALSE )
                {
                    taskYIELD_WITHIN_API();
                }
                else
                {
                    mtCOVERAGE_TEST_MARKER();
                }
            }
            else
            {
                /* There is data in the queue now, so don't enter the blocked
                 * state, instead return to try and obtain the data. */
                prvUnlockQueue( pxQueue );
                ( void ) xTaskResumeAll();
            }
        }
        else
        {
            /* The timeout has expired.  If there is still no data in the queue
             * exit, otherwise go back and try to read the data again. */
            prvUnlockQueue( pxQueue );
            ( void ) xTaskResumeAll();

            if( prvIsQueueEmpty( pxQueue ) != pdFALSE )
            {
                traceQUEUE_PEEK_FAILED( pxQueue );
                traceRETURN_xQueuePeek( errQUEUE_EMPTY );

                return errQUEUE_EMPTY;
            }
            else
            {
                mtCOVERAGE_TEST_MARKER();
            }
        }
    }
}
/*-----------------------------------------------------------*/

BaseType_t xQueueReceiveFromISR( QueueHandle_t xQueue,
                                 void * const pvBuffer,
                                 BaseType_t * const pxHigherPriorityTaskWoken )
{
    BaseType_t xReturn;
    UBaseType_t uxSavedInterruptStatus;
    Queue_t * const pxQueue = xQueue;

    traceENTER_xQueueReceiveFromISR( xQueue, pvBuffer, pxHigherPriorityTaskWoken );

    configASSERT( pxQueue );
    configASSERT( !( ( pvBuffer == NULL ) && ( pxQueue->uxItemSize != ( UBaseType_t ) 0U ) ) );

    /* RTOS ports that support interrupt nesting have the concept of a maximum
     * system call (or maximum API call) interrupt priority.  Interrupts that are
     * above the maximum system call priority are kept permanently enabled, even
     * when the RTOS kernel is in a critical section, but cannot make any calls to
     * FreeRTOS API functions.  If configASSERT() is defined in FreeRTOSConfig.h
     * then portASSERT_IF_INTERRUPT_PRIORITY_INVALID() will result in an assertion
     * failure if a FreeRTOS API function is called from an interrupt that has been
     * assigned a priority above the configured maximum system call priority.
     * Only FreeRTOS functions that end in FromISR can be called from interrupts
     * that have been assigned a priority at or (logically) below the maximum
     * system call interrupt priority.  FreeRTOS maintains a separate interrupt
     * safe API to ensure interrupt entry is as fast and as simple as possible.
     * More information (albeit Cortex-M specific) is provided on the following
     * link: https://www.FreeRTOS.org/RTOS-Cortex-M3-M4.html */
    portASSERT_IF_INTERRUPT_PRIORITY_INVALID();

<<<<<<< HEAD
    uxSavedInterruptStatus = taskENTER_CRITICAL_FROM_ISR();
=======
    /* MISRA Ref 4.7.1 [Return value shall be checked] */
    /* More details at: https://github.com/FreeRTOS/FreeRTOS-Kernel/blob/main/MISRA.md#dir-47 */
    /* coverity[misra_c_2012_directive_4_7_violation] */
    uxSavedInterruptStatus = ( UBaseType_t ) taskENTER_CRITICAL_FROM_ISR();
>>>>>>> 6bcb1d75
    {
        const UBaseType_t uxMessagesWaiting = pxQueue->uxMessagesWaiting;

        /* Cannot block in an ISR, so check there is data available. */
        if( uxMessagesWaiting > ( UBaseType_t ) 0 )
        {
            const int8_t cRxLock = pxQueue->cRxLock;

            traceQUEUE_RECEIVE_FROM_ISR( pxQueue );

            prvCopyDataFromQueue( pxQueue, pvBuffer );
            pxQueue->uxMessagesWaiting = ( UBaseType_t ) ( uxMessagesWaiting - ( UBaseType_t ) 1 );

            /* If the queue is locked the event list will not be modified.
             * Instead update the lock count so the task that unlocks the queue
             * will know that an ISR has removed data while the queue was
             * locked. */
            if( cRxLock == queueUNLOCKED )
            {
                if( listLIST_IS_EMPTY( &( pxQueue->xTasksWaitingToSend ) ) == pdFALSE )
                {
                    if( xTaskRemoveFromEventList( &( pxQueue->xTasksWaitingToSend ) ) != pdFALSE )
                    {
                        /* The task waiting has a higher priority than us so
                         * force a context switch. */
                        if( pxHigherPriorityTaskWoken != NULL )
                        {
                            *pxHigherPriorityTaskWoken = pdTRUE;
                        }
                        else
                        {
                            mtCOVERAGE_TEST_MARKER();
                        }
                    }
                    else
                    {
                        mtCOVERAGE_TEST_MARKER();
                    }
                }
                else
                {
                    mtCOVERAGE_TEST_MARKER();
                }
            }
            else
            {
                /* Increment the lock count so the task that unlocks the queue
                 * knows that data was removed while it was locked. */
                prvIncrementQueueRxLock( pxQueue, cRxLock );
            }

            xReturn = pdPASS;
        }
        else
        {
            xReturn = pdFAIL;
            traceQUEUE_RECEIVE_FROM_ISR_FAILED( pxQueue );
        }
    }
    taskEXIT_CRITICAL_FROM_ISR( uxSavedInterruptStatus );

    traceRETURN_xQueueReceiveFromISR( xReturn );

    return xReturn;
}
/*-----------------------------------------------------------*/

BaseType_t xQueuePeekFromISR( QueueHandle_t xQueue,
                              void * const pvBuffer )
{
    BaseType_t xReturn;
    UBaseType_t uxSavedInterruptStatus;
    int8_t * pcOriginalReadPosition;
    Queue_t * const pxQueue = xQueue;

    traceENTER_xQueuePeekFromISR( xQueue, pvBuffer );

    configASSERT( pxQueue );
    configASSERT( !( ( pvBuffer == NULL ) && ( pxQueue->uxItemSize != ( UBaseType_t ) 0U ) ) );
    configASSERT( pxQueue->uxItemSize != 0 ); /* Can't peek a semaphore. */

    /* RTOS ports that support interrupt nesting have the concept of a maximum
     * system call (or maximum API call) interrupt priority.  Interrupts that are
     * above the maximum system call priority are kept permanently enabled, even
     * when the RTOS kernel is in a critical section, but cannot make any calls to
     * FreeRTOS API functions.  If configASSERT() is defined in FreeRTOSConfig.h
     * then portASSERT_IF_INTERRUPT_PRIORITY_INVALID() will result in an assertion
     * failure if a FreeRTOS API function is called from an interrupt that has been
     * assigned a priority above the configured maximum system call priority.
     * Only FreeRTOS functions that end in FromISR can be called from interrupts
     * that have been assigned a priority at or (logically) below the maximum
     * system call interrupt priority.  FreeRTOS maintains a separate interrupt
     * safe API to ensure interrupt entry is as fast and as simple as possible.
     * More information (albeit Cortex-M specific) is provided on the following
     * link: https://www.FreeRTOS.org/RTOS-Cortex-M3-M4.html */
    portASSERT_IF_INTERRUPT_PRIORITY_INVALID();

<<<<<<< HEAD
    uxSavedInterruptStatus = taskENTER_CRITICAL_FROM_ISR();
=======
    /* MISRA Ref 4.7.1 [Return value shall be checked] */
    /* More details at: https://github.com/FreeRTOS/FreeRTOS-Kernel/blob/main/MISRA.md#dir-47 */
    /* coverity[misra_c_2012_directive_4_7_violation] */
    uxSavedInterruptStatus = ( UBaseType_t ) taskENTER_CRITICAL_FROM_ISR();
>>>>>>> 6bcb1d75
    {
        /* Cannot block in an ISR, so check there is data available. */
        if( pxQueue->uxMessagesWaiting > ( UBaseType_t ) 0 )
        {
            traceQUEUE_PEEK_FROM_ISR( pxQueue );

            /* Remember the read position so it can be reset as nothing is
             * actually being removed from the queue. */
            pcOriginalReadPosition = pxQueue->u.xQueue.pcReadFrom;
            prvCopyDataFromQueue( pxQueue, pvBuffer );
            pxQueue->u.xQueue.pcReadFrom = pcOriginalReadPosition;

            xReturn = pdPASS;
        }
        else
        {
            xReturn = pdFAIL;
            traceQUEUE_PEEK_FROM_ISR_FAILED( pxQueue );
        }
    }
    taskEXIT_CRITICAL_FROM_ISR( uxSavedInterruptStatus );

    traceRETURN_xQueuePeekFromISR( xReturn );

    return xReturn;
}
/*-----------------------------------------------------------*/

UBaseType_t uxQueueMessagesWaiting( const QueueHandle_t xQueue )
{
    UBaseType_t uxReturn;

    traceENTER_uxQueueMessagesWaiting( xQueue );

    configASSERT( xQueue );

    taskENTER_CRITICAL();
    {
        uxReturn = ( ( Queue_t * ) xQueue )->uxMessagesWaiting;
    }
    taskEXIT_CRITICAL();

    traceRETURN_uxQueueMessagesWaiting( uxReturn );

    return uxReturn;
}
/*-----------------------------------------------------------*/

UBaseType_t uxQueueSpacesAvailable( const QueueHandle_t xQueue )
{
    UBaseType_t uxReturn;
    Queue_t * const pxQueue = xQueue;

    traceENTER_uxQueueSpacesAvailable( xQueue );

    configASSERT( pxQueue );

    taskENTER_CRITICAL();
    {
        uxReturn = ( UBaseType_t ) ( pxQueue->uxLength - pxQueue->uxMessagesWaiting );
    }
    taskEXIT_CRITICAL();

    traceRETURN_uxQueueSpacesAvailable( uxReturn );

    return uxReturn;
}
/*-----------------------------------------------------------*/

UBaseType_t uxQueueMessagesWaitingFromISR( const QueueHandle_t xQueue )
{
    UBaseType_t uxReturn;
    Queue_t * const pxQueue = xQueue;

    traceENTER_uxQueueMessagesWaitingFromISR( xQueue );

    configASSERT( pxQueue );
    uxReturn = pxQueue->uxMessagesWaiting;

    traceRETURN_uxQueueMessagesWaitingFromISR( uxReturn );

    return uxReturn;
}
/*-----------------------------------------------------------*/

void vQueueDelete( QueueHandle_t xQueue )
{
    Queue_t * const pxQueue = xQueue;

    traceENTER_vQueueDelete( xQueue );

    configASSERT( pxQueue );
    traceQUEUE_DELETE( pxQueue );

    #if ( configQUEUE_REGISTRY_SIZE > 0 )
    {
        vQueueUnregisterQueue( pxQueue );
    }
    #endif

    #if ( ( configSUPPORT_DYNAMIC_ALLOCATION == 1 ) && ( configSUPPORT_STATIC_ALLOCATION == 0 ) )
    {
        /* The queue can only have been allocated dynamically - free it
         * again. */
        vPortFree( pxQueue );
    }
    #elif ( ( configSUPPORT_DYNAMIC_ALLOCATION == 1 ) && ( configSUPPORT_STATIC_ALLOCATION == 1 ) )
    {
        /* The queue could have been allocated statically or dynamically, so
         * check before attempting to free the memory. */
        if( pxQueue->ucStaticallyAllocated == ( uint8_t ) pdFALSE )
        {
            vPortFree( pxQueue );
        }
        else
        {
            mtCOVERAGE_TEST_MARKER();
        }
    }
    #else /* if ( ( configSUPPORT_DYNAMIC_ALLOCATION == 1 ) && ( configSUPPORT_STATIC_ALLOCATION == 0 ) ) */
    {
        /* The queue must have been statically allocated, so is not going to be
         * deleted.  Avoid compiler warnings about the unused parameter. */
        ( void ) pxQueue;
    }
    #endif /* configSUPPORT_DYNAMIC_ALLOCATION */

    traceRETURN_vQueueDelete();
}
/*-----------------------------------------------------------*/

#if ( configUSE_TRACE_FACILITY == 1 )

    UBaseType_t uxQueueGetQueueNumber( QueueHandle_t xQueue )
    {
        traceENTER_uxQueueGetQueueNumber( xQueue );

        traceRETURN_uxQueueGetQueueNumber( ( ( Queue_t * ) xQueue )->uxQueueNumber );

        return ( ( Queue_t * ) xQueue )->uxQueueNumber;
    }

#endif /* configUSE_TRACE_FACILITY */
/*-----------------------------------------------------------*/

#if ( configUSE_TRACE_FACILITY == 1 )

    void vQueueSetQueueNumber( QueueHandle_t xQueue,
                               UBaseType_t uxQueueNumber )
    {
        traceENTER_vQueueSetQueueNumber( xQueue, uxQueueNumber );

        ( ( Queue_t * ) xQueue )->uxQueueNumber = uxQueueNumber;

        traceRETURN_vQueueSetQueueNumber();
    }

#endif /* configUSE_TRACE_FACILITY */
/*-----------------------------------------------------------*/

#if ( configUSE_TRACE_FACILITY == 1 )

    uint8_t ucQueueGetQueueType( QueueHandle_t xQueue )
    {
        traceENTER_ucQueueGetQueueType( xQueue );

        traceRETURN_ucQueueGetQueueType( ( ( Queue_t * ) xQueue )->ucQueueType );

        return ( ( Queue_t * ) xQueue )->ucQueueType;
    }

#endif /* configUSE_TRACE_FACILITY */
/*-----------------------------------------------------------*/

UBaseType_t uxQueueGetQueueItemSize( QueueHandle_t xQueue ) /* PRIVILEGED_FUNCTION */
{
    traceENTER_uxQueueGetQueueItemSize( xQueue );

    traceRETURN_uxQueueGetQueueItemSize( ( ( Queue_t * ) xQueue )->uxItemSize );

    return ( ( Queue_t * ) xQueue )->uxItemSize;
}
/*-----------------------------------------------------------*/

UBaseType_t uxQueueGetQueueLength( QueueHandle_t xQueue ) /* PRIVILEGED_FUNCTION */
{
    traceENTER_uxQueueGetQueueLength( xQueue );

    traceRETURN_uxQueueGetQueueLength( ( ( Queue_t * ) xQueue )->uxLength );

    return ( ( Queue_t * ) xQueue )->uxLength;
}
/*-----------------------------------------------------------*/

#if ( configUSE_MUTEXES == 1 )

    static UBaseType_t prvGetDisinheritPriorityAfterTimeout( const Queue_t * const pxQueue )
    {
        UBaseType_t uxHighestPriorityOfWaitingTasks;

        /* If a task waiting for a mutex causes the mutex holder to inherit a
         * priority, but the waiting task times out, then the holder should
         * disinherit the priority - but only down to the highest priority of any
         * other tasks that are waiting for the same mutex.  For this purpose,
         * return the priority of the highest priority task that is waiting for the
         * mutex. */
        if( listCURRENT_LIST_LENGTH( &( pxQueue->xTasksWaitingToReceive ) ) > 0U )
        {
            uxHighestPriorityOfWaitingTasks = ( UBaseType_t ) ( ( UBaseType_t ) configMAX_PRIORITIES - ( UBaseType_t ) listGET_ITEM_VALUE_OF_HEAD_ENTRY( &( pxQueue->xTasksWaitingToReceive ) ) );
        }
        else
        {
            uxHighestPriorityOfWaitingTasks = tskIDLE_PRIORITY;
        }

        return uxHighestPriorityOfWaitingTasks;
    }

#endif /* configUSE_MUTEXES */
/*-----------------------------------------------------------*/

static BaseType_t prvCopyDataToQueue( Queue_t * const pxQueue,
                                      const void * pvItemToQueue,
                                      const BaseType_t xPosition )
{
    BaseType_t xReturn = pdFALSE;
    UBaseType_t uxMessagesWaiting;

    /* This function is called from a critical section. */

    uxMessagesWaiting = pxQueue->uxMessagesWaiting;

    if( pxQueue->uxItemSize == ( UBaseType_t ) 0 )
    {
        #if ( configUSE_MUTEXES == 1 )
        {
            if( pxQueue->uxQueueType == queueQUEUE_IS_MUTEX )
            {
                /* The mutex is no longer being held. */
                xReturn = xTaskPriorityDisinherit( pxQueue->u.xSemaphore.xMutexHolder );
                pxQueue->u.xSemaphore.xMutexHolder = NULL;
            }
            else
            {
                mtCOVERAGE_TEST_MARKER();
            }
        }
        #endif /* configUSE_MUTEXES */
    }
    else if( xPosition == queueSEND_TO_BACK )
    {
        ( void ) memcpy( ( void * ) pxQueue->pcWriteTo, pvItemToQueue, ( size_t ) pxQueue->uxItemSize );
        pxQueue->pcWriteTo += pxQueue->uxItemSize;

        if( pxQueue->pcWriteTo >= pxQueue->u.xQueue.pcTail )
        {
            pxQueue->pcWriteTo = pxQueue->pcHead;
        }
        else
        {
            mtCOVERAGE_TEST_MARKER();
        }
    }
    else
    {
        ( void ) memcpy( ( void * ) pxQueue->u.xQueue.pcReadFrom, pvItemToQueue, ( size_t ) pxQueue->uxItemSize );
        pxQueue->u.xQueue.pcReadFrom -= pxQueue->uxItemSize;

        if( pxQueue->u.xQueue.pcReadFrom < pxQueue->pcHead )
        {
            pxQueue->u.xQueue.pcReadFrom = ( pxQueue->u.xQueue.pcTail - pxQueue->uxItemSize );
        }
        else
        {
            mtCOVERAGE_TEST_MARKER();
        }

        if( xPosition == queueOVERWRITE )
        {
            if( uxMessagesWaiting > ( UBaseType_t ) 0 )
            {
                /* An item is not being added but overwritten, so subtract
                 * one from the recorded number of items in the queue so when
                 * one is added again below the number of recorded items remains
                 * correct. */
                --uxMessagesWaiting;
            }
            else
            {
                mtCOVERAGE_TEST_MARKER();
            }
        }
        else
        {
            mtCOVERAGE_TEST_MARKER();
        }
    }

    pxQueue->uxMessagesWaiting = ( UBaseType_t ) ( uxMessagesWaiting + ( UBaseType_t ) 1 );

    return xReturn;
}
/*-----------------------------------------------------------*/

static void prvCopyDataFromQueue( Queue_t * const pxQueue,
                                  void * const pvBuffer )
{
    if( pxQueue->uxItemSize != ( UBaseType_t ) 0 )
    {
        pxQueue->u.xQueue.pcReadFrom += pxQueue->uxItemSize;

        if( pxQueue->u.xQueue.pcReadFrom >= pxQueue->u.xQueue.pcTail )
        {
            pxQueue->u.xQueue.pcReadFrom = pxQueue->pcHead;
        }
        else
        {
            mtCOVERAGE_TEST_MARKER();
        }

        ( void ) memcpy( ( void * ) pvBuffer, ( void * ) pxQueue->u.xQueue.pcReadFrom, ( size_t ) pxQueue->uxItemSize );
    }
}
/*-----------------------------------------------------------*/

static void prvUnlockQueue( Queue_t * const pxQueue )
{
    /* THIS FUNCTION MUST BE CALLED WITH THE SCHEDULER SUSPENDED. */

    /* The lock counts contains the number of extra data items placed or
     * removed from the queue while the queue was locked.  When a queue is
     * locked items can be added or removed, but the event lists cannot be
     * updated. */
    taskENTER_CRITICAL();
    {
        int8_t cTxLock = pxQueue->cTxLock;

        /* See if data was added to the queue while it was locked. */
        while( cTxLock > queueLOCKED_UNMODIFIED )
        {
            /* Data was posted while the queue was locked.  Are any tasks
             * blocked waiting for data to become available? */
            #if ( configUSE_QUEUE_SETS == 1 )
            {
                if( pxQueue->pxQueueSetContainer != NULL )
                {
                    if( prvNotifyQueueSetContainer( pxQueue ) != pdFALSE )
                    {
                        /* The queue is a member of a queue set, and posting to
                         * the queue set caused a higher priority task to unblock.
                         * A context switch is required. */
                        vTaskMissedYield();
                    }
                    else
                    {
                        mtCOVERAGE_TEST_MARKER();
                    }
                }
                else
                {
                    /* Tasks that are removed from the event list will get
                     * added to the pending ready list as the scheduler is still
                     * suspended. */
                    if( listLIST_IS_EMPTY( &( pxQueue->xTasksWaitingToReceive ) ) == pdFALSE )
                    {
                        if( xTaskRemoveFromEventList( &( pxQueue->xTasksWaitingToReceive ) ) != pdFALSE )
                        {
                            /* The task waiting has a higher priority so record that a
                             * context switch is required. */
                            vTaskMissedYield();
                        }
                        else
                        {
                            mtCOVERAGE_TEST_MARKER();
                        }
                    }
                    else
                    {
                        break;
                    }
                }
            }
            #else /* configUSE_QUEUE_SETS */
            {
                /* Tasks that are removed from the event list will get added to
                 * the pending ready list as the scheduler is still suspended. */
                if( listLIST_IS_EMPTY( &( pxQueue->xTasksWaitingToReceive ) ) == pdFALSE )
                {
                    if( xTaskRemoveFromEventList( &( pxQueue->xTasksWaitingToReceive ) ) != pdFALSE )
                    {
                        /* The task waiting has a higher priority so record that
                         * a context switch is required. */
                        vTaskMissedYield();
                    }
                    else
                    {
                        mtCOVERAGE_TEST_MARKER();
                    }
                }
                else
                {
                    break;
                }
            }
            #endif /* configUSE_QUEUE_SETS */

            --cTxLock;
        }

        pxQueue->cTxLock = queueUNLOCKED;
    }
    taskEXIT_CRITICAL();

    /* Do the same for the Rx lock. */
    taskENTER_CRITICAL();
    {
        int8_t cRxLock = pxQueue->cRxLock;

        while( cRxLock > queueLOCKED_UNMODIFIED )
        {
            if( listLIST_IS_EMPTY( &( pxQueue->xTasksWaitingToSend ) ) == pdFALSE )
            {
                if( xTaskRemoveFromEventList( &( pxQueue->xTasksWaitingToSend ) ) != pdFALSE )
                {
                    vTaskMissedYield();
                }
                else
                {
                    mtCOVERAGE_TEST_MARKER();
                }

                --cRxLock;
            }
            else
            {
                break;
            }
        }

        pxQueue->cRxLock = queueUNLOCKED;
    }
    taskEXIT_CRITICAL();
}
/*-----------------------------------------------------------*/

static BaseType_t prvIsQueueEmpty( const Queue_t * pxQueue )
{
    BaseType_t xReturn;

    taskENTER_CRITICAL();
    {
        if( pxQueue->uxMessagesWaiting == ( UBaseType_t ) 0 )
        {
            xReturn = pdTRUE;
        }
        else
        {
            xReturn = pdFALSE;
        }
    }
    taskEXIT_CRITICAL();

    return xReturn;
}
/*-----------------------------------------------------------*/

BaseType_t xQueueIsQueueEmptyFromISR( const QueueHandle_t xQueue )
{
    BaseType_t xReturn;
    Queue_t * const pxQueue = xQueue;

    traceENTER_xQueueIsQueueEmptyFromISR( xQueue );

    configASSERT( pxQueue );

    if( pxQueue->uxMessagesWaiting == ( UBaseType_t ) 0 )
    {
        xReturn = pdTRUE;
    }
    else
    {
        xReturn = pdFALSE;
    }

    traceRETURN_xQueueIsQueueEmptyFromISR( xReturn );

    return xReturn;
}
/*-----------------------------------------------------------*/

static BaseType_t prvIsQueueFull( const Queue_t * pxQueue )
{
    BaseType_t xReturn;

    taskENTER_CRITICAL();
    {
        if( pxQueue->uxMessagesWaiting == pxQueue->uxLength )
        {
            xReturn = pdTRUE;
        }
        else
        {
            xReturn = pdFALSE;
        }
    }
    taskEXIT_CRITICAL();

    return xReturn;
}
/*-----------------------------------------------------------*/

BaseType_t xQueueIsQueueFullFromISR( const QueueHandle_t xQueue )
{
    BaseType_t xReturn;
    Queue_t * const pxQueue = xQueue;

    traceENTER_xQueueIsQueueFullFromISR( xQueue );

    configASSERT( pxQueue );

    if( pxQueue->uxMessagesWaiting == pxQueue->uxLength )
    {
        xReturn = pdTRUE;
    }
    else
    {
        xReturn = pdFALSE;
    }

    traceRETURN_xQueueIsQueueFullFromISR( xReturn );

    return xReturn;
}
/*-----------------------------------------------------------*/

#if ( configUSE_CO_ROUTINES == 1 )

    BaseType_t xQueueCRSend( QueueHandle_t xQueue,
                             const void * pvItemToQueue,
                             TickType_t xTicksToWait )
    {
        BaseType_t xReturn;
        Queue_t * const pxQueue = xQueue;

        traceENTER_xQueueCRSend( xQueue, pvItemToQueue, xTicksToWait );

        /* If the queue is already full we may have to block.  A critical section
         * is required to prevent an interrupt removing something from the queue
         * between the check to see if the queue is full and blocking on the queue. */
        portDISABLE_INTERRUPTS();
        {
            if( prvIsQueueFull( pxQueue ) != pdFALSE )
            {
                /* The queue is full - do we want to block or just leave without
                 * posting? */
                if( xTicksToWait > ( TickType_t ) 0 )
                {
                    /* As this is called from a coroutine we cannot block directly, but
                     * return indicating that we need to block. */
                    vCoRoutineAddToDelayedList( xTicksToWait, &( pxQueue->xTasksWaitingToSend ) );
                    portENABLE_INTERRUPTS();
                    return errQUEUE_BLOCKED;
                }
                else
                {
                    portENABLE_INTERRUPTS();
                    return errQUEUE_FULL;
                }
            }
        }
        portENABLE_INTERRUPTS();

        portDISABLE_INTERRUPTS();
        {
            if( pxQueue->uxMessagesWaiting < pxQueue->uxLength )
            {
                /* There is room in the queue, copy the data into the queue. */
                prvCopyDataToQueue( pxQueue, pvItemToQueue, queueSEND_TO_BACK );
                xReturn = pdPASS;

                /* Were any co-routines waiting for data to become available? */
                if( listLIST_IS_EMPTY( &( pxQueue->xTasksWaitingToReceive ) ) == pdFALSE )
                {
                    /* In this instance the co-routine could be placed directly
                     * into the ready list as we are within a critical section.
                     * Instead the same pending ready list mechanism is used as if
                     * the event were caused from within an interrupt. */
                    if( xCoRoutineRemoveFromEventList( &( pxQueue->xTasksWaitingToReceive ) ) != pdFALSE )
                    {
                        /* The co-routine waiting has a higher priority so record
                         * that a yield might be appropriate. */
                        xReturn = errQUEUE_YIELD;
                    }
                    else
                    {
                        mtCOVERAGE_TEST_MARKER();
                    }
                }
                else
                {
                    mtCOVERAGE_TEST_MARKER();
                }
            }
            else
            {
                xReturn = errQUEUE_FULL;
            }
        }
        portENABLE_INTERRUPTS();

        traceRETURN_xQueueCRSend( xReturn );

        return xReturn;
    }

#endif /* configUSE_CO_ROUTINES */
/*-----------------------------------------------------------*/

#if ( configUSE_CO_ROUTINES == 1 )

    BaseType_t xQueueCRReceive( QueueHandle_t xQueue,
                                void * pvBuffer,
                                TickType_t xTicksToWait )
    {
        BaseType_t xReturn;
        Queue_t * const pxQueue = xQueue;

        traceENTER_xQueueCRReceive( xQueue, pvBuffer, xTicksToWait );

        /* If the queue is already empty we may have to block.  A critical section
         * is required to prevent an interrupt adding something to the queue
         * between the check to see if the queue is empty and blocking on the queue. */
        portDISABLE_INTERRUPTS();
        {
            if( pxQueue->uxMessagesWaiting == ( UBaseType_t ) 0 )
            {
                /* There are no messages in the queue, do we want to block or just
                 * leave with nothing? */
                if( xTicksToWait > ( TickType_t ) 0 )
                {
                    /* As this is a co-routine we cannot block directly, but return
                     * indicating that we need to block. */
                    vCoRoutineAddToDelayedList( xTicksToWait, &( pxQueue->xTasksWaitingToReceive ) );
                    portENABLE_INTERRUPTS();
                    return errQUEUE_BLOCKED;
                }
                else
                {
                    portENABLE_INTERRUPTS();
                    return errQUEUE_FULL;
                }
            }
            else
            {
                mtCOVERAGE_TEST_MARKER();
            }
        }
        portENABLE_INTERRUPTS();

        portDISABLE_INTERRUPTS();
        {
            if( pxQueue->uxMessagesWaiting > ( UBaseType_t ) 0 )
            {
                /* Data is available from the queue. */
                pxQueue->u.xQueue.pcReadFrom += pxQueue->uxItemSize;

                if( pxQueue->u.xQueue.pcReadFrom >= pxQueue->u.xQueue.pcTail )
                {
                    pxQueue->u.xQueue.pcReadFrom = pxQueue->pcHead;
                }
                else
                {
                    mtCOVERAGE_TEST_MARKER();
                }

                --( pxQueue->uxMessagesWaiting );
                ( void ) memcpy( ( void * ) pvBuffer, ( void * ) pxQueue->u.xQueue.pcReadFrom, ( unsigned ) pxQueue->uxItemSize );

                xReturn = pdPASS;

                /* Were any co-routines waiting for space to become available? */
                if( listLIST_IS_EMPTY( &( pxQueue->xTasksWaitingToSend ) ) == pdFALSE )
                {
                    /* In this instance the co-routine could be placed directly
                     * into the ready list as we are within a critical section.
                     * Instead the same pending ready list mechanism is used as if
                     * the event were caused from within an interrupt. */
                    if( xCoRoutineRemoveFromEventList( &( pxQueue->xTasksWaitingToSend ) ) != pdFALSE )
                    {
                        xReturn = errQUEUE_YIELD;
                    }
                    else
                    {
                        mtCOVERAGE_TEST_MARKER();
                    }
                }
                else
                {
                    mtCOVERAGE_TEST_MARKER();
                }
            }
            else
            {
                xReturn = pdFAIL;
            }
        }
        portENABLE_INTERRUPTS();

        traceRETURN_xQueueCRReceive( xReturn );

        return xReturn;
    }

#endif /* configUSE_CO_ROUTINES */
/*-----------------------------------------------------------*/

#if ( configUSE_CO_ROUTINES == 1 )

    BaseType_t xQueueCRSendFromISR( QueueHandle_t xQueue,
                                    const void * pvItemToQueue,
                                    BaseType_t xCoRoutinePreviouslyWoken )
    {
        Queue_t * const pxQueue = xQueue;

        traceENTER_xQueueCRSendFromISR( xQueue, pvItemToQueue, xCoRoutinePreviouslyWoken );

        /* Cannot block within an ISR so if there is no space on the queue then
         * exit without doing anything. */
        if( pxQueue->uxMessagesWaiting < pxQueue->uxLength )
        {
            prvCopyDataToQueue( pxQueue, pvItemToQueue, queueSEND_TO_BACK );

            /* We only want to wake one co-routine per ISR, so check that a
             * co-routine has not already been woken. */
            if( xCoRoutinePreviouslyWoken == pdFALSE )
            {
                if( listLIST_IS_EMPTY( &( pxQueue->xTasksWaitingToReceive ) ) == pdFALSE )
                {
                    if( xCoRoutineRemoveFromEventList( &( pxQueue->xTasksWaitingToReceive ) ) != pdFALSE )
                    {
                        return pdTRUE;
                    }
                    else
                    {
                        mtCOVERAGE_TEST_MARKER();
                    }
                }
                else
                {
                    mtCOVERAGE_TEST_MARKER();
                }
            }
            else
            {
                mtCOVERAGE_TEST_MARKER();
            }
        }
        else
        {
            mtCOVERAGE_TEST_MARKER();
        }

        traceRETURN_xQueueCRSendFromISR( xCoRoutinePreviouslyWoken );

        return xCoRoutinePreviouslyWoken;
    }

#endif /* configUSE_CO_ROUTINES */
/*-----------------------------------------------------------*/

#if ( configUSE_CO_ROUTINES == 1 )

    BaseType_t xQueueCRReceiveFromISR( QueueHandle_t xQueue,
                                       void * pvBuffer,
                                       BaseType_t * pxCoRoutineWoken )
    {
        BaseType_t xReturn;
        Queue_t * const pxQueue = xQueue;

        traceENTER_xQueueCRReceiveFromISR( xQueue, pvBuffer, pxCoRoutineWoken );

        /* We cannot block from an ISR, so check there is data available. If
         * not then just leave without doing anything. */
        if( pxQueue->uxMessagesWaiting > ( UBaseType_t ) 0 )
        {
            /* Copy the data from the queue. */
            pxQueue->u.xQueue.pcReadFrom += pxQueue->uxItemSize;

            if( pxQueue->u.xQueue.pcReadFrom >= pxQueue->u.xQueue.pcTail )
            {
                pxQueue->u.xQueue.pcReadFrom = pxQueue->pcHead;
            }
            else
            {
                mtCOVERAGE_TEST_MARKER();
            }

            --( pxQueue->uxMessagesWaiting );
            ( void ) memcpy( ( void * ) pvBuffer, ( void * ) pxQueue->u.xQueue.pcReadFrom, ( unsigned ) pxQueue->uxItemSize );

            if( ( *pxCoRoutineWoken ) == pdFALSE )
            {
                if( listLIST_IS_EMPTY( &( pxQueue->xTasksWaitingToSend ) ) == pdFALSE )
                {
                    if( xCoRoutineRemoveFromEventList( &( pxQueue->xTasksWaitingToSend ) ) != pdFALSE )
                    {
                        *pxCoRoutineWoken = pdTRUE;
                    }
                    else
                    {
                        mtCOVERAGE_TEST_MARKER();
                    }
                }
                else
                {
                    mtCOVERAGE_TEST_MARKER();
                }
            }
            else
            {
                mtCOVERAGE_TEST_MARKER();
            }

            xReturn = pdPASS;
        }
        else
        {
            xReturn = pdFAIL;
        }

        traceRETURN_xQueueCRReceiveFromISR( xReturn );

        return xReturn;
    }

#endif /* configUSE_CO_ROUTINES */
/*-----------------------------------------------------------*/

#if ( configQUEUE_REGISTRY_SIZE > 0 )

    void vQueueAddToRegistry( QueueHandle_t xQueue,
                              const char * pcQueueName )
    {
        UBaseType_t ux;
        QueueRegistryItem_t * pxEntryToWrite = NULL;

        traceENTER_vQueueAddToRegistry( xQueue, pcQueueName );

        configASSERT( xQueue );

        if( pcQueueName != NULL )
        {
            /* See if there is an empty space in the registry.  A NULL name denotes
             * a free slot. */
            for( ux = ( UBaseType_t ) 0U; ux < ( UBaseType_t ) configQUEUE_REGISTRY_SIZE; ux++ )
            {
                /* Replace an existing entry if the queue is already in the registry. */
                if( xQueue == xQueueRegistry[ ux ].xHandle )
                {
                    pxEntryToWrite = &( xQueueRegistry[ ux ] );
                    break;
                }
                /* Otherwise, store in the next empty location */
                else if( ( pxEntryToWrite == NULL ) && ( xQueueRegistry[ ux ].pcQueueName == NULL ) )
                {
                    pxEntryToWrite = &( xQueueRegistry[ ux ] );
                }
                else
                {
                    mtCOVERAGE_TEST_MARKER();
                }
            }
        }

        if( pxEntryToWrite != NULL )
        {
            /* Store the information on this queue. */
            pxEntryToWrite->pcQueueName = pcQueueName;
            pxEntryToWrite->xHandle = xQueue;

            traceQUEUE_REGISTRY_ADD( xQueue, pcQueueName );
        }

        traceRETURN_vQueueAddToRegistry();
    }

#endif /* configQUEUE_REGISTRY_SIZE */
/*-----------------------------------------------------------*/

#if ( configQUEUE_REGISTRY_SIZE > 0 )

    const char * pcQueueGetName( QueueHandle_t xQueue )
    {
        UBaseType_t ux;
        const char * pcReturn = NULL;

        traceENTER_pcQueueGetName( xQueue );

        configASSERT( xQueue );

        /* Note there is nothing here to protect against another task adding or
         * removing entries from the registry while it is being searched. */

        for( ux = ( UBaseType_t ) 0U; ux < ( UBaseType_t ) configQUEUE_REGISTRY_SIZE; ux++ )
        {
            if( xQueueRegistry[ ux ].xHandle == xQueue )
            {
                pcReturn = xQueueRegistry[ ux ].pcQueueName;
                break;
            }
            else
            {
                mtCOVERAGE_TEST_MARKER();
            }
        }

        traceRETURN_pcQueueGetName( pcReturn );

        return pcReturn;
    }

#endif /* configQUEUE_REGISTRY_SIZE */
/*-----------------------------------------------------------*/

#if ( configQUEUE_REGISTRY_SIZE > 0 )

    void vQueueUnregisterQueue( QueueHandle_t xQueue )
    {
        UBaseType_t ux;

        traceENTER_vQueueUnregisterQueue( xQueue );

        configASSERT( xQueue );

        /* See if the handle of the queue being unregistered in actually in the
         * registry. */
        for( ux = ( UBaseType_t ) 0U; ux < ( UBaseType_t ) configQUEUE_REGISTRY_SIZE; ux++ )
        {
            if( xQueueRegistry[ ux ].xHandle == xQueue )
            {
                /* Set the name to NULL to show that this slot if free again. */
                xQueueRegistry[ ux ].pcQueueName = NULL;

                /* Set the handle to NULL to ensure the same queue handle cannot
                 * appear in the registry twice if it is added, removed, then
                 * added again. */
                xQueueRegistry[ ux ].xHandle = ( QueueHandle_t ) 0;
                break;
            }
            else
            {
                mtCOVERAGE_TEST_MARKER();
            }
        }

        traceRETURN_vQueueUnregisterQueue();
    }

#endif /* configQUEUE_REGISTRY_SIZE */
/*-----------------------------------------------------------*/

#if ( configUSE_TIMERS == 1 )

    void vQueueWaitForMessageRestricted( QueueHandle_t xQueue,
                                         TickType_t xTicksToWait,
                                         const BaseType_t xWaitIndefinitely )
    {
        Queue_t * const pxQueue = xQueue;

        traceENTER_vQueueWaitForMessageRestricted( xQueue, xTicksToWait, xWaitIndefinitely );

        /* This function should not be called by application code hence the
         * 'Restricted' in its name.  It is not part of the public API.  It is
         * designed for use by kernel code, and has special calling requirements.
         * It can result in vListInsert() being called on a list that can only
         * possibly ever have one item in it, so the list will be fast, but even
         * so it should be called with the scheduler locked and not from a critical
         * section. */

        /* Only do anything if there are no messages in the queue.  This function
         *  will not actually cause the task to block, just place it on a blocked
         *  list.  It will not block until the scheduler is unlocked - at which
         *  time a yield will be performed.  If an item is added to the queue while
         *  the queue is locked, and the calling task blocks on the queue, then the
         *  calling task will be immediately unblocked when the queue is unlocked. */
        prvLockQueue( pxQueue );

        if( pxQueue->uxMessagesWaiting == ( UBaseType_t ) 0U )
        {
            /* There is nothing in the queue, block for the specified period. */
            vTaskPlaceOnEventListRestricted( &( pxQueue->xTasksWaitingToReceive ), xTicksToWait, xWaitIndefinitely );
        }
        else
        {
            mtCOVERAGE_TEST_MARKER();
        }

        prvUnlockQueue( pxQueue );

        traceRETURN_vQueueWaitForMessageRestricted();
    }

#endif /* configUSE_TIMERS */
/*-----------------------------------------------------------*/

#if ( ( configUSE_QUEUE_SETS == 1 ) && ( configSUPPORT_DYNAMIC_ALLOCATION == 1 ) )

    QueueSetHandle_t xQueueCreateSet( const UBaseType_t uxEventQueueLength )
    {
        QueueSetHandle_t pxQueue;

        traceENTER_xQueueCreateSet( uxEventQueueLength );

        pxQueue = xQueueGenericCreate( uxEventQueueLength, ( UBaseType_t ) sizeof( Queue_t * ), queueQUEUE_TYPE_SET );

        traceRETURN_xQueueCreateSet( pxQueue );

        return pxQueue;
    }

#endif /* configUSE_QUEUE_SETS */
/*-----------------------------------------------------------*/

#if ( configUSE_QUEUE_SETS == 1 )

    BaseType_t xQueueAddToSet( QueueSetMemberHandle_t xQueueOrSemaphore,
                               QueueSetHandle_t xQueueSet )
    {
        BaseType_t xReturn;

        traceENTER_xQueueAddToSet( xQueueOrSemaphore, xQueueSet );

        taskENTER_CRITICAL();
        {
            if( ( ( Queue_t * ) xQueueOrSemaphore )->pxQueueSetContainer != NULL )
            {
                /* Cannot add a queue/semaphore to more than one queue set. */
                xReturn = pdFAIL;
            }
            else if( ( ( Queue_t * ) xQueueOrSemaphore )->uxMessagesWaiting != ( UBaseType_t ) 0 )
            {
                /* Cannot add a queue/semaphore to a queue set if there are already
                 * items in the queue/semaphore. */
                xReturn = pdFAIL;
            }
            else
            {
                ( ( Queue_t * ) xQueueOrSemaphore )->pxQueueSetContainer = xQueueSet;
                xReturn = pdPASS;
            }
        }
        taskEXIT_CRITICAL();

        traceRETURN_xQueueAddToSet( xReturn );

        return xReturn;
    }

#endif /* configUSE_QUEUE_SETS */
/*-----------------------------------------------------------*/

#if ( configUSE_QUEUE_SETS == 1 )

    BaseType_t xQueueRemoveFromSet( QueueSetMemberHandle_t xQueueOrSemaphore,
                                    QueueSetHandle_t xQueueSet )
    {
        BaseType_t xReturn;
        Queue_t * const pxQueueOrSemaphore = ( Queue_t * ) xQueueOrSemaphore;

        traceENTER_xQueueRemoveFromSet( xQueueOrSemaphore, xQueueSet );

        if( pxQueueOrSemaphore->pxQueueSetContainer != xQueueSet )
        {
            /* The queue was not a member of the set. */
            xReturn = pdFAIL;
        }
        else if( pxQueueOrSemaphore->uxMessagesWaiting != ( UBaseType_t ) 0 )
        {
            /* It is dangerous to remove a queue from a set when the queue is
             * not empty because the queue set will still hold pending events for
             * the queue. */
            xReturn = pdFAIL;
        }
        else
        {
            taskENTER_CRITICAL();
            {
                /* The queue is no longer contained in the set. */
                pxQueueOrSemaphore->pxQueueSetContainer = NULL;
            }
            taskEXIT_CRITICAL();
            xReturn = pdPASS;
        }

        traceRETURN_xQueueRemoveFromSet( xReturn );

        return xReturn;
    }

#endif /* configUSE_QUEUE_SETS */
/*-----------------------------------------------------------*/

#if ( configUSE_QUEUE_SETS == 1 )

    QueueSetMemberHandle_t xQueueSelectFromSet( QueueSetHandle_t xQueueSet,
                                                TickType_t const xTicksToWait )
    {
        QueueSetMemberHandle_t xReturn = NULL;

        traceENTER_xQueueSelectFromSet( xQueueSet, xTicksToWait );

        ( void ) xQueueReceive( ( QueueHandle_t ) xQueueSet, &xReturn, xTicksToWait );

        traceRETURN_xQueueSelectFromSet( xReturn );

        return xReturn;
    }

#endif /* configUSE_QUEUE_SETS */
/*-----------------------------------------------------------*/

#if ( configUSE_QUEUE_SETS == 1 )

    QueueSetMemberHandle_t xQueueSelectFromSetFromISR( QueueSetHandle_t xQueueSet )
    {
        QueueSetMemberHandle_t xReturn = NULL;

        traceENTER_xQueueSelectFromSetFromISR( xQueueSet );

        ( void ) xQueueReceiveFromISR( ( QueueHandle_t ) xQueueSet, &xReturn, NULL );

        traceRETURN_xQueueSelectFromSetFromISR( xReturn );

        return xReturn;
    }

#endif /* configUSE_QUEUE_SETS */
/*-----------------------------------------------------------*/

#if ( configUSE_QUEUE_SETS == 1 )

    static BaseType_t prvNotifyQueueSetContainer( const Queue_t * const pxQueue )
    {
        Queue_t * pxQueueSetContainer = pxQueue->pxQueueSetContainer;
        BaseType_t xReturn = pdFALSE;

        /* This function must be called form a critical section. */

        /* The following line is not reachable in unit tests because every call
         * to prvNotifyQueueSetContainer is preceded by a check that
         * pxQueueSetContainer != NULL */
        configASSERT( pxQueueSetContainer ); /* LCOV_EXCL_BR_LINE */
        configASSERT( pxQueueSetContainer->uxMessagesWaiting < pxQueueSetContainer->uxLength );

        if( pxQueueSetContainer->uxMessagesWaiting < pxQueueSetContainer->uxLength )
        {
            const int8_t cTxLock = pxQueueSetContainer->cTxLock;

            traceQUEUE_SET_SEND( pxQueueSetContainer );

            /* The data copied is the handle of the queue that contains data. */
            xReturn = prvCopyDataToQueue( pxQueueSetContainer, &pxQueue, queueSEND_TO_BACK );

            if( cTxLock == queueUNLOCKED )
            {
                if( listLIST_IS_EMPTY( &( pxQueueSetContainer->xTasksWaitingToReceive ) ) == pdFALSE )
                {
                    if( xTaskRemoveFromEventList( &( pxQueueSetContainer->xTasksWaitingToReceive ) ) != pdFALSE )
                    {
                        /* The task waiting has a higher priority. */
                        xReturn = pdTRUE;
                    }
                    else
                    {
                        mtCOVERAGE_TEST_MARKER();
                    }
                }
                else
                {
                    mtCOVERAGE_TEST_MARKER();
                }
            }
            else
            {
                prvIncrementQueueTxLock( pxQueueSetContainer, cTxLock );
            }
        }
        else
        {
            mtCOVERAGE_TEST_MARKER();
        }

        return xReturn;
    }

#endif /* configUSE_QUEUE_SETS */<|MERGE_RESOLUTION|>--- conflicted
+++ resolved
@@ -1,11 +1,6 @@
 /*
-<<<<<<< HEAD
- * FreeRTOS Kernel V11.0.1
- * Copyright (C) 2021 Amazon.com, Inc. or its affiliates.  All Rights Reserved.
-=======
  * FreeRTOS Kernel V11.1.0
  * Copyright (C) 2021 Amazon.com, Inc. or its affiliates. All Rights Reserved.
->>>>>>> 6bcb1d75
  *
  * SPDX-License-Identifier: MIT
  *
@@ -1195,14 +1190,10 @@
      * read, instead return a flag to say whether a context switch is required or
      * not (i.e. has a task with a higher priority than us been woken by this
      * post). */
-<<<<<<< HEAD
-    uxSavedInterruptStatus = taskENTER_CRITICAL_FROM_ISR();
-=======
     /* MISRA Ref 4.7.1 [Return value shall be checked] */
     /* More details at: https://github.com/FreeRTOS/FreeRTOS-Kernel/blob/main/MISRA.md#dir-47 */
     /* coverity[misra_c_2012_directive_4_7_violation] */
     uxSavedInterruptStatus = ( UBaseType_t ) taskENTER_CRITICAL_FROM_ISR();
->>>>>>> 6bcb1d75
     {
         if( ( pxQueue->uxMessagesWaiting < pxQueue->uxLength ) || ( xCopyPosition == queueOVERWRITE ) )
         {
@@ -1377,14 +1368,10 @@
      * link: https://www.FreeRTOS.org/RTOS-Cortex-M3-M4.html */
     portASSERT_IF_INTERRUPT_PRIORITY_INVALID();
 
-<<<<<<< HEAD
-    uxSavedInterruptStatus = taskENTER_CRITICAL_FROM_ISR();
-=======
     /* MISRA Ref 4.7.1 [Return value shall be checked] */
     /* More details at: https://github.com/FreeRTOS/FreeRTOS-Kernel/blob/main/MISRA.md#dir-47 */
     /* coverity[misra_c_2012_directive_4_7_violation] */
     uxSavedInterruptStatus = ( UBaseType_t ) taskENTER_CRITICAL_FROM_ISR();
->>>>>>> 6bcb1d75
     {
         const UBaseType_t uxMessagesWaiting = pxQueue->uxMessagesWaiting;
 
@@ -2074,14 +2061,10 @@
      * link: https://www.FreeRTOS.org/RTOS-Cortex-M3-M4.html */
     portASSERT_IF_INTERRUPT_PRIORITY_INVALID();
 
-<<<<<<< HEAD
-    uxSavedInterruptStatus = taskENTER_CRITICAL_FROM_ISR();
-=======
     /* MISRA Ref 4.7.1 [Return value shall be checked] */
     /* More details at: https://github.com/FreeRTOS/FreeRTOS-Kernel/blob/main/MISRA.md#dir-47 */
     /* coverity[misra_c_2012_directive_4_7_violation] */
     uxSavedInterruptStatus = ( UBaseType_t ) taskENTER_CRITICAL_FROM_ISR();
->>>>>>> 6bcb1d75
     {
         const UBaseType_t uxMessagesWaiting = pxQueue->uxMessagesWaiting;
 
@@ -2179,14 +2162,10 @@
      * link: https://www.FreeRTOS.org/RTOS-Cortex-M3-M4.html */
     portASSERT_IF_INTERRUPT_PRIORITY_INVALID();
 
-<<<<<<< HEAD
-    uxSavedInterruptStatus = taskENTER_CRITICAL_FROM_ISR();
-=======
     /* MISRA Ref 4.7.1 [Return value shall be checked] */
     /* More details at: https://github.com/FreeRTOS/FreeRTOS-Kernel/blob/main/MISRA.md#dir-47 */
     /* coverity[misra_c_2012_directive_4_7_violation] */
     uxSavedInterruptStatus = ( UBaseType_t ) taskENTER_CRITICAL_FROM_ISR();
->>>>>>> 6bcb1d75
     {
         /* Cannot block in an ISR, so check there is data available. */
         if( pxQueue->uxMessagesWaiting > ( UBaseType_t ) 0 )
