/*
<<<<<<< HEAD
 * FreeRTOS Kernel V10.4.5
=======
 * FreeRTOS Kernel V10.4.6
>>>>>>> 14170753
 * Copyright (C) 2021 Amazon.com, Inc. or its affiliates.  All Rights Reserved.
 *
 * SPDX-License-Identifier: MIT
 *
 * Permission is hereby granted, free of charge, to any person obtaining a copy of
 * this software and associated documentation files (the "Software"), to deal in
 * the Software without restriction, including without limitation the rights to
 * use, copy, modify, merge, publish, distribute, sublicense, and/or sell copies of
 * the Software, and to permit persons to whom the Software is furnished to do so,
 * subject to the following conditions:
 *
 * The above copyright notice and this permission notice shall be included in all
 * copies or substantial portions of the Software.
 *
 * THE SOFTWARE IS PROVIDED "AS IS", WITHOUT WARRANTY OF ANY KIND, EXPRESS OR
 * IMPLIED, INCLUDING BUT NOT LIMITED TO THE WARRANTIES OF MERCHANTABILITY, FITNESS
 * FOR A PARTICULAR PURPOSE AND NONINFRINGEMENT. IN NO EVENT SHALL THE AUTHORS OR
 * COPYRIGHT HOLDERS BE LIABLE FOR ANY CLAIM, DAMAGES OR OTHER LIABILITY, WHETHER
 * IN AN ACTION OF CONTRACT, TORT OR OTHERWISE, ARISING FROM, OUT OF OR IN
 * CONNECTION WITH THE SOFTWARE OR THE USE OR OTHER DEALINGS IN THE SOFTWARE.
 *
 * https://www.FreeRTOS.org
 * https://github.com/FreeRTOS
 *
 */

/* Standard includes. */
#include <stdlib.h>

/* Defining MPU_WRAPPERS_INCLUDED_FROM_API_FILE prevents task.h from redefining
 * all the API functions to use the MPU wrappers.  That should only be done when
 * task.h is included from an application file. */
#define MPU_WRAPPERS_INCLUDED_FROM_API_FILE

#include "FreeRTOS.h"
#include "task.h"
#include "queue.h"
#include "timers.h"

#if ( INCLUDE_xTimerPendFunctionCall == 1 ) && ( configUSE_TIMERS == 0 )
    #error configUSE_TIMERS must be set to 1 to make the xTimerPendFunctionCall() function available.
#endif

/* Lint e9021, e961 and e750 are suppressed as a MISRA exception justified
 * because the MPU ports require MPU_WRAPPERS_INCLUDED_FROM_API_FILE to be defined
 * for the header files above, but not in this file, in order to generate the
 * correct privileged Vs unprivileged linkage and placement. */
#undef MPU_WRAPPERS_INCLUDED_FROM_API_FILE /*lint !e9021 !e961 !e750. */


/* This entire source file will be skipped if the application is not configured
 * to include software timer functionality.  This #if is closed at the very bottom
 * of this file.  If you want to include software timer functionality then ensure
 * configUSE_TIMERS is set to 1 in FreeRTOSConfig.h. */
#if ( configUSE_TIMERS == 1 )

/* Misc definitions. */
    #define tmrNO_DELAY                    ( ( TickType_t ) 0U )
    #define tmrMAX_TIME_BEFORE_OVERFLOW    ( ( TickType_t ) -1 )

/* The name assigned to the timer service task.  This can be overridden by
 * defining trmTIMER_SERVICE_TASK_NAME in FreeRTOSConfig.h. */
    #ifndef configTIMER_SERVICE_TASK_NAME
        #define configTIMER_SERVICE_TASK_NAME    "Tmr Svc"
    #endif

/* Bit definitions used in the ucStatus member of a timer structure. */
    #define tmrSTATUS_IS_ACTIVE                  ( ( uint8_t ) 0x01 )
    #define tmrSTATUS_IS_STATICALLY_ALLOCATED    ( ( uint8_t ) 0x02 )
    #define tmrSTATUS_IS_AUTORELOAD              ( ( uint8_t ) 0x04 )

/* The definition of the timers themselves. */
    typedef struct tmrTimerControl                  /* The old naming convention is used to prevent breaking kernel aware debuggers. */
    {
        const char * pcTimerName;                   /*<< Text name.  This is not used by the kernel, it is included simply to make debugging easier. */ /*lint !e971 Unqualified char types are allowed for strings and single characters only. */
        ListItem_t xTimerListItem;                  /*<< Standard linked list item as used by all kernel features for event management. */
        TickType_t xTimerPeriodInTicks;             /*<< How quickly and often the timer expires. */
        void * pvTimerID;                           /*<< An ID to identify the timer.  This allows the timer to be identified when the same callback is used for multiple timers. */
        TimerCallbackFunction_t pxCallbackFunction; /*<< The function that will be called when the timer expires. */
        #if ( configUSE_TRACE_FACILITY == 1 )
            UBaseType_t uxTimerNumber;              /*<< An ID assigned by trace tools such as FreeRTOS+Trace */
        #endif
        uint8_t ucStatus;                           /*<< Holds bits to say if the timer was statically allocated or not, and if it is active or not. */
    } xTIMER;

/* The old xTIMER name is maintained above then typedefed to the new Timer_t
 * name below to enable the use of older kernel aware debuggers. */
    typedef xTIMER Timer_t;

/* The definition of messages that can be sent and received on the timer queue.
 * Two types of message can be queued - messages that manipulate a software timer,
 * and messages that request the execution of a non-timer related callback.  The
 * two message types are defined in two separate structures, xTimerParametersType
 * and xCallbackParametersType respectively. */
    typedef struct tmrTimerParameters
    {
        TickType_t xMessageValue; /*<< An optional value used by a subset of commands, for example, when changing the period of a timer. */
        Timer_t * pxTimer;        /*<< The timer to which the command will be applied. */
    } TimerParameter_t;


    typedef struct tmrCallbackParameters
    {
        PendedFunction_t pxCallbackFunction; /* << The callback function to execute. */
        void * pvParameter1;                 /* << The value that will be used as the callback functions first parameter. */
        uint32_t ulParameter2;               /* << The value that will be used as the callback functions second parameter. */
    } CallbackParameters_t;

/* The structure that contains the two message types, along with an identifier
 * that is used to determine which message type is valid. */
    typedef struct tmrTimerQueueMessage
    {
        BaseType_t xMessageID; /*<< The command being sent to the timer service task. */
        union
        {
            TimerParameter_t xTimerParameters;

            /* Don't include xCallbackParameters if it is not going to be used as
             * it makes the structure (and therefore the timer queue) larger. */
            #if ( INCLUDE_xTimerPendFunctionCall == 1 )
                CallbackParameters_t xCallbackParameters;
            #endif /* INCLUDE_xTimerPendFunctionCall */
        } u;
    } DaemonTaskMessage_t;

/*lint -save -e956 A manual analysis and inspection has been used to determine
 * which static variables must be declared volatile. */

/* The list in which active timers are stored.  Timers are referenced in expire
 * time order, with the nearest expiry time at the front of the list.  Only the
 * timer service task is allowed to access these lists.
 * xActiveTimerList1 and xActiveTimerList2 could be at function scope but that
 * breaks some kernel aware debuggers, and debuggers that reply on removing the
 * static qualifier. */
    PRIVILEGED_DATA static List_t xActiveTimerList1;
    PRIVILEGED_DATA static List_t xActiveTimerList2;
    PRIVILEGED_DATA static List_t * pxCurrentTimerList;
    PRIVILEGED_DATA static List_t * pxOverflowTimerList;

/* A queue that is used to send commands to the timer service task. */
    PRIVILEGED_DATA static QueueHandle_t xTimerQueue = NULL;
    PRIVILEGED_DATA static TaskHandle_t xTimerTaskHandle = NULL;

/*lint -restore */

/*-----------------------------------------------------------*/

/*
 * Initialise the infrastructure used by the timer service task if it has not
 * been initialised already.
 */
    static void prvCheckForValidListAndQueue( void ) PRIVILEGED_FUNCTION;

/*
 * The timer service task (daemon).  Timer functionality is controlled by this
 * task.  Other tasks communicate with the timer service task using the
 * xTimerQueue queue.
 */
    static portTASK_FUNCTION_PROTO( prvTimerTask, pvParameters ) PRIVILEGED_FUNCTION;

/*
 * Called by the timer service task to interpret and process a command it
 * received on the timer queue.
 */
    static void prvProcessReceivedCommands( void ) PRIVILEGED_FUNCTION;

/*
 * Insert the timer into either xActiveTimerList1, or xActiveTimerList2,
 * depending on if the expire time causes a timer counter overflow.
 */
    static BaseType_t prvInsertTimerInActiveList( Timer_t * const pxTimer,
                                                  const TickType_t xNextExpiryTime,
                                                  const TickType_t xTimeNow,
                                                  const TickType_t xCommandTime ) PRIVILEGED_FUNCTION;

/*
 * Reload the specified auto-reload timer.  If the reloading is backlogged,
 * clear the backlog, calling the callback for each additional reload.  When
 * this function returns, the next expiry time is after xTimeNow.
 */
    static void prvReloadTimer( Timer_t * const pxTimer,
                                TickType_t xExpiredTime,
                                const TickType_t xTimeNow ) PRIVILEGED_FUNCTION;

/*
 * An active timer has reached its expire time.  Reload the timer if it is an
 * auto-reload timer, then call its callback.
 */
    static void prvProcessExpiredTimer( const TickType_t xNextExpireTime,
                                        const TickType_t xTimeNow ) PRIVILEGED_FUNCTION;

/*
 * The tick count has overflowed.  Switch the timer lists after ensuring the
 * current timer list does not still reference some timers.
 */
    static void prvSwitchTimerLists( void ) PRIVILEGED_FUNCTION;

/*
 * Obtain the current tick count, setting *pxTimerListsWereSwitched to pdTRUE
 * if a tick count overflow occurred since prvSampleTimeNow() was last called.
 */
    static TickType_t prvSampleTimeNow( BaseType_t * const pxTimerListsWereSwitched ) PRIVILEGED_FUNCTION;

/*
 * If the timer list contains any active timers then return the expire time of
 * the timer that will expire first and set *pxListWasEmpty to false.  If the
 * timer list does not contain any timers then return 0 and set *pxListWasEmpty
 * to pdTRUE.
 */
    static TickType_t prvGetNextExpireTime( BaseType_t * const pxListWasEmpty ) PRIVILEGED_FUNCTION;

/*
 * If a timer has expired, process it.  Otherwise, block the timer service task
 * until either a timer does expire or a command is received.
 */
    static void prvProcessTimerOrBlockTask( const TickType_t xNextExpireTime,
                                            BaseType_t xListWasEmpty ) PRIVILEGED_FUNCTION;

/*
 * Called after a Timer_t structure has been allocated either statically or
 * dynamically to fill in the structure's members.
 */
    static void prvInitialiseNewTimer( const char * const pcTimerName, /*lint !e971 Unqualified char types are allowed for strings and single characters only. */
                                       const TickType_t xTimerPeriodInTicks,
                                       const UBaseType_t uxAutoReload,
                                       void * const pvTimerID,
                                       TimerCallbackFunction_t pxCallbackFunction,
                                       Timer_t * pxNewTimer ) PRIVILEGED_FUNCTION;
/*-----------------------------------------------------------*/

    BaseType_t xTimerCreateTimerTask( void )
    {
        BaseType_t xReturn = pdFAIL;

        /* This function is called when the scheduler is started if
         * configUSE_TIMERS is set to 1.  Check that the infrastructure used by the
         * timer service task has been created/initialised.  If timers have already
         * been created then the initialisation will already have been performed. */
        prvCheckForValidListAndQueue();

        if( xTimerQueue != NULL )
        {
            #if ( configSUPPORT_STATIC_ALLOCATION == 1 )
                {
                    StaticTask_t * pxTimerTaskTCBBuffer = NULL;
                    StackType_t * pxTimerTaskStackBuffer = NULL;
                    uint32_t ulTimerTaskStackSize;

                    vApplicationGetTimerTaskMemory( &pxTimerTaskTCBBuffer, &pxTimerTaskStackBuffer, &ulTimerTaskStackSize );
                    xTimerTaskHandle = xTaskCreateStatic( prvTimerTask,
                                                          configTIMER_SERVICE_TASK_NAME,
                                                          ulTimerTaskStackSize,
                                                          NULL,
                                                          ( ( UBaseType_t ) configTIMER_TASK_PRIORITY ) | portPRIVILEGE_BIT,
                                                          pxTimerTaskStackBuffer,
                                                          pxTimerTaskTCBBuffer );

                    if( xTimerTaskHandle != NULL )
                    {
                        xReturn = pdPASS;
                    }
                }
            #else /* if ( configSUPPORT_STATIC_ALLOCATION == 1 ) */
                {
                    xReturn = xTaskCreate( prvTimerTask,
                                           configTIMER_SERVICE_TASK_NAME,
                                           configTIMER_TASK_STACK_DEPTH,
                                           NULL,
                                           ( ( UBaseType_t ) configTIMER_TASK_PRIORITY ) | portPRIVILEGE_BIT,
                                           &xTimerTaskHandle );
                }
            #endif /* configSUPPORT_STATIC_ALLOCATION */
        }
        else
        {
            mtCOVERAGE_TEST_MARKER();
        }

        configASSERT( xReturn );
        return xReturn;
    }
/*-----------------------------------------------------------*/

    #if ( configSUPPORT_DYNAMIC_ALLOCATION == 1 )

        TimerHandle_t xTimerCreate( const char * const pcTimerName, /*lint !e971 Unqualified char types are allowed for strings and single characters only. */
                                    const TickType_t xTimerPeriodInTicks,
                                    const UBaseType_t uxAutoReload,
                                    void * const pvTimerID,
                                    TimerCallbackFunction_t pxCallbackFunction )
        {
            Timer_t * pxNewTimer;

            pxNewTimer = ( Timer_t * ) pvPortMalloc( sizeof( Timer_t ) ); /*lint !e9087 !e9079 All values returned by pvPortMalloc() have at least the alignment required by the MCU's stack, and the first member of Timer_t is always a pointer to the timer's mame. */

            if( pxNewTimer != NULL )
            {
                /* Status is thus far zero as the timer is not created statically
                 * and has not been started.  The auto-reload bit may get set in
                 * prvInitialiseNewTimer. */
                pxNewTimer->ucStatus = 0x00;
                prvInitialiseNewTimer( pcTimerName, xTimerPeriodInTicks, uxAutoReload, pvTimerID, pxCallbackFunction, pxNewTimer );
            }

            return pxNewTimer;
        }

    #endif /* configSUPPORT_DYNAMIC_ALLOCATION */
/*-----------------------------------------------------------*/

    #if ( configSUPPORT_STATIC_ALLOCATION == 1 )

        TimerHandle_t xTimerCreateStatic( const char * const pcTimerName, /*lint !e971 Unqualified char types are allowed for strings and single characters only. */
                                          const TickType_t xTimerPeriodInTicks,
                                          const UBaseType_t uxAutoReload,
                                          void * const pvTimerID,
                                          TimerCallbackFunction_t pxCallbackFunction,
                                          StaticTimer_t * pxTimerBuffer )
        {
            Timer_t * pxNewTimer;

            #if ( configASSERT_DEFINED == 1 )
                {
                    /* Sanity check that the size of the structure used to declare a
                     * variable of type StaticTimer_t equals the size of the real timer
                     * structure. */
                    volatile size_t xSize = sizeof( StaticTimer_t );
                    configASSERT( xSize == sizeof( Timer_t ) );
                    ( void ) xSize; /* Keeps lint quiet when configASSERT() is not defined. */
                }
            #endif /* configASSERT_DEFINED */

            /* A pointer to a StaticTimer_t structure MUST be provided, use it. */
            configASSERT( pxTimerBuffer );
            pxNewTimer = ( Timer_t * ) pxTimerBuffer; /*lint !e740 !e9087 StaticTimer_t is a pointer to a Timer_t, so guaranteed to be aligned and sized correctly (checked by an assert()), so this is safe. */

            if( pxNewTimer != NULL )
            {
                /* Timers can be created statically or dynamically so note this
                 * timer was created statically in case it is later deleted.  The
                 * auto-reload bit may get set in prvInitialiseNewTimer(). */
                pxNewTimer->ucStatus = tmrSTATUS_IS_STATICALLY_ALLOCATED;

                prvInitialiseNewTimer( pcTimerName, xTimerPeriodInTicks, uxAutoReload, pvTimerID, pxCallbackFunction, pxNewTimer );
            }

            return pxNewTimer;
        }

    #endif /* configSUPPORT_STATIC_ALLOCATION */
/*-----------------------------------------------------------*/

    static void prvInitialiseNewTimer( const char * const pcTimerName, /*lint !e971 Unqualified char types are allowed for strings and single characters only. */
                                       const TickType_t xTimerPeriodInTicks,
                                       const UBaseType_t uxAutoReload,
                                       void * const pvTimerID,
                                       TimerCallbackFunction_t pxCallbackFunction,
                                       Timer_t * pxNewTimer )
    {
        /* 0 is not a valid value for xTimerPeriodInTicks. */
        configASSERT( ( xTimerPeriodInTicks > 0 ) );

        /* Ensure the infrastructure used by the timer service task has been
         * created/initialised. */
        prvCheckForValidListAndQueue();

        /* Initialise the timer structure members using the function
         * parameters. */
        pxNewTimer->pcTimerName = pcTimerName;
        pxNewTimer->xTimerPeriodInTicks = xTimerPeriodInTicks;
        pxNewTimer->pvTimerID = pvTimerID;
        pxNewTimer->pxCallbackFunction = pxCallbackFunction;
        vListInitialiseItem( &( pxNewTimer->xTimerListItem ) );

        if( uxAutoReload != pdFALSE )
        {
            pxNewTimer->ucStatus |= tmrSTATUS_IS_AUTORELOAD;
        }

        traceTIMER_CREATE( pxNewTimer );
    }
/*-----------------------------------------------------------*/

    BaseType_t xTimerGenericCommand( TimerHandle_t xTimer,
                                     const BaseType_t xCommandID,
                                     const TickType_t xOptionalValue,
                                     BaseType_t * const pxHigherPriorityTaskWoken,
                                     const TickType_t xTicksToWait )
    {
        BaseType_t xReturn = pdFAIL;
        DaemonTaskMessage_t xMessage;

        configASSERT( xTimer );

        /* Send a message to the timer service task to perform a particular action
         * on a particular timer definition. */
        if( xTimerQueue != NULL )
        {
            /* Send a command to the timer service task to start the xTimer timer. */
            xMessage.xMessageID = xCommandID;
            xMessage.u.xTimerParameters.xMessageValue = xOptionalValue;
            xMessage.u.xTimerParameters.pxTimer = xTimer;

            if( xCommandID < tmrFIRST_FROM_ISR_COMMAND )
            {
                if( xTaskGetSchedulerState() == taskSCHEDULER_RUNNING )
                {
                    xReturn = xQueueSendToBack( xTimerQueue, &xMessage, xTicksToWait );
                }
                else
                {
                    xReturn = xQueueSendToBack( xTimerQueue, &xMessage, tmrNO_DELAY );
                }
            }
            else
            {
                xReturn = xQueueSendToBackFromISR( xTimerQueue, &xMessage, pxHigherPriorityTaskWoken );
            }

            traceTIMER_COMMAND_SEND( xTimer, xCommandID, xOptionalValue, xReturn );
        }
        else
        {
            mtCOVERAGE_TEST_MARKER();
        }

        return xReturn;
    }
/*-----------------------------------------------------------*/

    TaskHandle_t xTimerGetTimerDaemonTaskHandle( void )
    {
        /* If xTimerGetTimerDaemonTaskHandle() is called before the scheduler has been
         * started, then xTimerTaskHandle will be NULL. */
        configASSERT( ( xTimerTaskHandle != NULL ) );
        return xTimerTaskHandle;
    }
/*-----------------------------------------------------------*/

    TickType_t xTimerGetPeriod( TimerHandle_t xTimer )
    {
        Timer_t * pxTimer = xTimer;

        configASSERT( xTimer );
        return pxTimer->xTimerPeriodInTicks;
    }
/*-----------------------------------------------------------*/

    void vTimerSetReloadMode( TimerHandle_t xTimer,
                              const UBaseType_t uxAutoReload )
    {
        Timer_t * pxTimer = xTimer;

        configASSERT( xTimer );
        taskENTER_CRITICAL();
        {
            if( uxAutoReload != pdFALSE )
            {
                pxTimer->ucStatus |= tmrSTATUS_IS_AUTORELOAD;
            }
            else
            {
                pxTimer->ucStatus &= ( ( uint8_t ) ~tmrSTATUS_IS_AUTORELOAD );
            }
        }
        taskEXIT_CRITICAL();
    }
/*-----------------------------------------------------------*/

    UBaseType_t uxTimerGetReloadMode( TimerHandle_t xTimer )
    {
        Timer_t * pxTimer = xTimer;
        UBaseType_t uxReturn;

        configASSERT( xTimer );
        taskENTER_CRITICAL();
        {
            if( ( pxTimer->ucStatus & tmrSTATUS_IS_AUTORELOAD ) == 0 )
            {
                /* Not an auto-reload timer. */
                uxReturn = ( UBaseType_t ) pdFALSE;
            }
            else
            {
                /* Is an auto-reload timer. */
                uxReturn = ( UBaseType_t ) pdTRUE;
            }
        }
        taskEXIT_CRITICAL();

        return uxReturn;
    }
/*-----------------------------------------------------------*/

    TickType_t xTimerGetExpiryTime( TimerHandle_t xTimer )
    {
        Timer_t * pxTimer = xTimer;
        TickType_t xReturn;

        configASSERT( xTimer );
        xReturn = listGET_LIST_ITEM_VALUE( &( pxTimer->xTimerListItem ) );
        return xReturn;
    }
/*-----------------------------------------------------------*/

    const char * pcTimerGetName( TimerHandle_t xTimer ) /*lint !e971 Unqualified char types are allowed for strings and single characters only. */
    {
        Timer_t * pxTimer = xTimer;

        configASSERT( xTimer );
        return pxTimer->pcTimerName;
    }
/*-----------------------------------------------------------*/

    static void prvReloadTimer( Timer_t * const pxTimer,
                                TickType_t xExpiredTime,
                                const TickType_t xTimeNow )
    {
        /* Insert the timer into the appropriate list for the next expiry time.
         * If the next expiry time has already passed, advance the expiry time,
         * call the callback function, and try again. */
        while( prvInsertTimerInActiveList( pxTimer, ( xExpiredTime + pxTimer->xTimerPeriodInTicks ), xTimeNow, xExpiredTime ) != pdFALSE )
        {
            /* Advance the expiry time. */
            xExpiredTime += pxTimer->xTimerPeriodInTicks;

            /* Call the timer callback. */
            traceTIMER_EXPIRED( pxTimer );
            pxTimer->pxCallbackFunction( ( TimerHandle_t ) pxTimer );
        }
    }
/*-----------------------------------------------------------*/

    static void prvProcessExpiredTimer( const TickType_t xNextExpireTime,
                                        const TickType_t xTimeNow )
    {
        Timer_t * const pxTimer = ( Timer_t * ) listGET_OWNER_OF_HEAD_ENTRY( pxCurrentTimerList ); /*lint !e9087 !e9079 void * is used as this macro is used with tasks and co-routines too.  Alignment is known to be fine as the type of the pointer stored and retrieved is the same. */

        /* Remove the timer from the list of active timers.  A check has already
         * been performed to ensure the list is not empty. */

        ( void ) uxListRemove( &( pxTimer->xTimerListItem ) );

        /* If the timer is an auto-reload timer then calculate the next
         * expiry time and re-insert the timer in the list of active timers. */
        if( ( pxTimer->ucStatus & tmrSTATUS_IS_AUTORELOAD ) != 0 )
        {
            prvReloadTimer( pxTimer, xNextExpireTime, xTimeNow );
        }
        else
        {
            pxTimer->ucStatus &= ( ( uint8_t ) ~tmrSTATUS_IS_ACTIVE );
        }

        /* Call the timer callback. */
        traceTIMER_EXPIRED( pxTimer );
        pxTimer->pxCallbackFunction( ( TimerHandle_t ) pxTimer );
    }
/*-----------------------------------------------------------*/

    static portTASK_FUNCTION( prvTimerTask, pvParameters )
    {
        TickType_t xNextExpireTime;
        BaseType_t xListWasEmpty;

        /* Just to avoid compiler warnings. */
        ( void ) pvParameters;

        #if ( configUSE_DAEMON_TASK_STARTUP_HOOK == 1 )
            {
                extern void vApplicationDaemonTaskStartupHook( void );

                /* Allow the application writer to execute some code in the context of
                 * this task at the point the task starts executing.  This is useful if the
                 * application includes initialisation code that would benefit from
                 * executing after the scheduler has been started. */
                vApplicationDaemonTaskStartupHook();
            }
        #endif /* configUSE_DAEMON_TASK_STARTUP_HOOK */

        for( ; ; )
        {
            /* Query the timers list to see if it contains any timers, and if so,
             * obtain the time at which the next timer will expire. */
            xNextExpireTime = prvGetNextExpireTime( &xListWasEmpty );

            /* If a timer has expired, process it.  Otherwise, block this task
             * until either a timer does expire, or a command is received. */
            prvProcessTimerOrBlockTask( xNextExpireTime, xListWasEmpty );

            /* Empty the command queue. */
            prvProcessReceivedCommands();
        }
    }
/*-----------------------------------------------------------*/

    static void prvProcessTimerOrBlockTask( const TickType_t xNextExpireTime,
                                            BaseType_t xListWasEmpty )
    {
        TickType_t xTimeNow;
        BaseType_t xTimerListsWereSwitched;

        vTaskSuspendAll();
        {
            /* Obtain the time now to make an assessment as to whether the timer
             * has expired or not.  If obtaining the time causes the lists to switch
             * then don't process this timer as any timers that remained in the list
             * when the lists were switched will have been processed within the
             * prvSampleTimeNow() function. */
            xTimeNow = prvSampleTimeNow( &xTimerListsWereSwitched );

            if( xTimerListsWereSwitched == pdFALSE )
            {
                /* The tick count has not overflowed, has the timer expired? */
                if( ( xListWasEmpty == pdFALSE ) && ( xNextExpireTime <= xTimeNow ) )
                {
                    ( void ) xTaskResumeAll();
                    prvProcessExpiredTimer( xNextExpireTime, xTimeNow );
                }
                else
                {
                    /* The tick count has not overflowed, and the next expire
                     * time has not been reached yet.  This task should therefore
                     * block to wait for the next expire time or a command to be
                     * received - whichever comes first.  The following line cannot
                     * be reached unless xNextExpireTime > xTimeNow, except in the
                     * case when the current timer list is empty. */
                    if( xListWasEmpty != pdFALSE )
                    {
                        /* The current timer list is empty - is the overflow list
                         * also empty? */
                        xListWasEmpty = listLIST_IS_EMPTY( pxOverflowTimerList );
                    }

                    vQueueWaitForMessageRestricted( xTimerQueue, ( xNextExpireTime - xTimeNow ), xListWasEmpty );

                    if( xTaskResumeAll() == pdFALSE )
                    {
                        /* Yield to wait for either a command to arrive, or the
                         * block time to expire.  If a command arrived between the
                         * critical section being exited and this yield then the yield
                         * will not cause the task to block. */
                        portYIELD_WITHIN_API();
                    }
                    else
                    {
                        mtCOVERAGE_TEST_MARKER();
                    }
                }
            }
            else
            {
                ( void ) xTaskResumeAll();
            }
        }
    }
/*-----------------------------------------------------------*/

    static TickType_t prvGetNextExpireTime( BaseType_t * const pxListWasEmpty )
    {
        TickType_t xNextExpireTime;

        /* Timers are listed in expiry time order, with the head of the list
         * referencing the task that will expire first.  Obtain the time at which
         * the timer with the nearest expiry time will expire.  If there are no
         * active timers then just set the next expire time to 0.  That will cause
         * this task to unblock when the tick count overflows, at which point the
         * timer lists will be switched and the next expiry time can be
         * re-assessed.  */
        *pxListWasEmpty = listLIST_IS_EMPTY( pxCurrentTimerList );

        if( *pxListWasEmpty == pdFALSE )
        {
            xNextExpireTime = listGET_ITEM_VALUE_OF_HEAD_ENTRY( pxCurrentTimerList );
        }
        else
        {
            /* Ensure the task unblocks when the tick count rolls over. */
            xNextExpireTime = ( TickType_t ) 0U;
        }

        return xNextExpireTime;
    }
/*-----------------------------------------------------------*/

    static TickType_t prvSampleTimeNow( BaseType_t * const pxTimerListsWereSwitched )
    {
        TickType_t xTimeNow;
        PRIVILEGED_DATA static TickType_t xLastTime = ( TickType_t ) 0U; /*lint !e956 Variable is only accessible to one task. */

        xTimeNow = xTaskGetTickCount();

        if( xTimeNow < xLastTime )
        {
            prvSwitchTimerLists();
            *pxTimerListsWereSwitched = pdTRUE;
        }
        else
        {
            *pxTimerListsWereSwitched = pdFALSE;
        }

        xLastTime = xTimeNow;

        return xTimeNow;
    }
/*-----------------------------------------------------------*/

    static BaseType_t prvInsertTimerInActiveList( Timer_t * const pxTimer,
                                                  const TickType_t xNextExpiryTime,
                                                  const TickType_t xTimeNow,
                                                  const TickType_t xCommandTime )
    {
        BaseType_t xProcessTimerNow = pdFALSE;

        listSET_LIST_ITEM_VALUE( &( pxTimer->xTimerListItem ), xNextExpiryTime );
        listSET_LIST_ITEM_OWNER( &( pxTimer->xTimerListItem ), pxTimer );

        if( xNextExpiryTime <= xTimeNow )
        {
            /* Has the expiry time elapsed between the command to start/reset a
             * timer was issued, and the time the command was processed? */
            if( ( ( TickType_t ) ( xTimeNow - xCommandTime ) ) >= pxTimer->xTimerPeriodInTicks ) /*lint !e961 MISRA exception as the casts are only redundant for some ports. */
            {
                /* The time between a command being issued and the command being
                 * processed actually exceeds the timers period.  */
                xProcessTimerNow = pdTRUE;
            }
            else
            {
                vListInsert( pxOverflowTimerList, &( pxTimer->xTimerListItem ) );
            }
        }
        else
        {
            if( ( xTimeNow < xCommandTime ) && ( xNextExpiryTime >= xCommandTime ) )
            {
                /* If, since the command was issued, the tick count has overflowed
                 * but the expiry time has not, then the timer must have already passed
                 * its expiry time and should be processed immediately. */
                xProcessTimerNow = pdTRUE;
            }
            else
            {
                vListInsert( pxCurrentTimerList, &( pxTimer->xTimerListItem ) );
            }
        }

        return xProcessTimerNow;
    }
/*-----------------------------------------------------------*/

    static void prvProcessReceivedCommands( void )
    {
        DaemonTaskMessage_t xMessage;
        Timer_t * pxTimer;
        BaseType_t xTimerListsWereSwitched;
        TickType_t xTimeNow;

        while( xQueueReceive( xTimerQueue, &xMessage, tmrNO_DELAY ) != pdFAIL ) /*lint !e603 xMessage does not have to be initialised as it is passed out, not in, and it is not used unless xQueueReceive() returns pdTRUE. */
        {
            #if ( INCLUDE_xTimerPendFunctionCall == 1 )
                {
                    /* Negative commands are pended function calls rather than timer
                     * commands. */
                    if( xMessage.xMessageID < ( BaseType_t ) 0 )
                    {
                        const CallbackParameters_t * const pxCallback = &( xMessage.u.xCallbackParameters );

                        /* The timer uses the xCallbackParameters member to request a
                         * callback be executed.  Check the callback is not NULL. */
                        configASSERT( pxCallback );

                        /* Call the function. */
                        pxCallback->pxCallbackFunction( pxCallback->pvParameter1, pxCallback->ulParameter2 );
                    }
                    else
                    {
                        mtCOVERAGE_TEST_MARKER();
                    }
                }
            #endif /* INCLUDE_xTimerPendFunctionCall */

            /* Commands that are positive are timer commands rather than pended
             * function calls. */
            if( xMessage.xMessageID >= ( BaseType_t ) 0 )
            {
                /* The messages uses the xTimerParameters member to work on a
                 * software timer. */
                pxTimer = xMessage.u.xTimerParameters.pxTimer;

                if( listIS_CONTAINED_WITHIN( NULL, &( pxTimer->xTimerListItem ) ) == pdFALSE ) /*lint !e961. The cast is only redundant when NULL is passed into the macro. */
                {
                    /* The timer is in a list, remove it. */
                    ( void ) uxListRemove( &( pxTimer->xTimerListItem ) );
                }
                else
                {
                    mtCOVERAGE_TEST_MARKER();
                }

                traceTIMER_COMMAND_RECEIVED( pxTimer, xMessage.xMessageID, xMessage.u.xTimerParameters.xMessageValue );

                /* In this case the xTimerListsWereSwitched parameter is not used, but
                 *  it must be present in the function call.  prvSampleTimeNow() must be
                 *  called after the message is received from xTimerQueue so there is no
                 *  possibility of a higher priority task adding a message to the message
                 *  queue with a time that is ahead of the timer daemon task (because it
                 *  pre-empted the timer daemon task after the xTimeNow value was set). */
                xTimeNow = prvSampleTimeNow( &xTimerListsWereSwitched );

                switch( xMessage.xMessageID )
                {
                    case tmrCOMMAND_START:
                    case tmrCOMMAND_START_FROM_ISR:
                    case tmrCOMMAND_RESET:
                    case tmrCOMMAND_RESET_FROM_ISR:
                        /* Start or restart a timer. */
                        pxTimer->ucStatus |= tmrSTATUS_IS_ACTIVE;

                        if( prvInsertTimerInActiveList( pxTimer, xMessage.u.xTimerParameters.xMessageValue + pxTimer->xTimerPeriodInTicks, xTimeNow, xMessage.u.xTimerParameters.xMessageValue ) != pdFALSE )
                        {
                            /* The timer expired before it was added to the active
                             * timer list.  Process it now. */
                            if( ( pxTimer->ucStatus & tmrSTATUS_IS_AUTORELOAD ) != 0 )
                            {
                                prvReloadTimer( pxTimer, xMessage.u.xTimerParameters.xMessageValue + pxTimer->xTimerPeriodInTicks, xTimeNow );
                            }
                            else
                            {
                                pxTimer->ucStatus &= ( ( uint8_t ) ~tmrSTATUS_IS_ACTIVE );
                            }

                            /* Call the timer callback. */
                            traceTIMER_EXPIRED( pxTimer );
                            pxTimer->pxCallbackFunction( ( TimerHandle_t ) pxTimer );
                        }
                        else
                        {
                            mtCOVERAGE_TEST_MARKER();
                        }

                        break;

                    case tmrCOMMAND_STOP:
                    case tmrCOMMAND_STOP_FROM_ISR:
                        /* The timer has already been removed from the active list. */
                        pxTimer->ucStatus &= ( ( uint8_t ) ~tmrSTATUS_IS_ACTIVE );
                        break;

                    case tmrCOMMAND_CHANGE_PERIOD:
                    case tmrCOMMAND_CHANGE_PERIOD_FROM_ISR:
                        pxTimer->ucStatus |= tmrSTATUS_IS_ACTIVE;
                        pxTimer->xTimerPeriodInTicks = xMessage.u.xTimerParameters.xMessageValue;
                        configASSERT( ( pxTimer->xTimerPeriodInTicks > 0 ) );

                        /* The new period does not really have a reference, and can
                         * be longer or shorter than the old one.  The command time is
                         * therefore set to the current time, and as the period cannot
                         * be zero the next expiry time can only be in the future,
                         * meaning (unlike for the xTimerStart() case above) there is
                         * no fail case that needs to be handled here. */
                        ( void ) prvInsertTimerInActiveList( pxTimer, ( xTimeNow + pxTimer->xTimerPeriodInTicks ), xTimeNow, xTimeNow );
                        break;

                    case tmrCOMMAND_DELETE:
                        #if ( configSUPPORT_DYNAMIC_ALLOCATION == 1 )
                            {
                                /* The timer has already been removed from the active list,
                                 * just free up the memory if the memory was dynamically
                                 * allocated. */
                                if( ( pxTimer->ucStatus & tmrSTATUS_IS_STATICALLY_ALLOCATED ) == ( uint8_t ) 0 )
                                {
                                    vPortFree( pxTimer );
                                }
                                else
                                {
                                    pxTimer->ucStatus &= ( ( uint8_t ) ~tmrSTATUS_IS_ACTIVE );
                                }
                            }
                        #else /* if ( configSUPPORT_DYNAMIC_ALLOCATION == 1 ) */
                            {
                                /* If dynamic allocation is not enabled, the memory
                                 * could not have been dynamically allocated. So there is
                                 * no need to free the memory - just mark the timer as
                                 * "not active". */
                                pxTimer->ucStatus &= ( ( uint8_t ) ~tmrSTATUS_IS_ACTIVE );
                            }
                        #endif /* configSUPPORT_DYNAMIC_ALLOCATION */
                        break;

                    default:
                        /* Don't expect to get here. */
                        break;
                }
            }
        }
    }
/*-----------------------------------------------------------*/

    static void prvSwitchTimerLists( void )
    {
        TickType_t xNextExpireTime;
        List_t * pxTemp;

        /* The tick count has overflowed.  The timer lists must be switched.
         * If there are any timers still referenced from the current timer list
         * then they must have expired and should be processed before the lists
         * are switched. */
        while( listLIST_IS_EMPTY( pxCurrentTimerList ) == pdFALSE )
        {
            xNextExpireTime = listGET_ITEM_VALUE_OF_HEAD_ENTRY( pxCurrentTimerList );

            /* Process the expired timer.  For auto-reload timers, be careful to
             * process only expirations that occur on the current list.  Further
             * expirations must wait until after the lists are switched. */
            prvProcessExpiredTimer( xNextExpireTime, tmrMAX_TIME_BEFORE_OVERFLOW );
        }

        pxTemp = pxCurrentTimerList;
        pxCurrentTimerList = pxOverflowTimerList;
        pxOverflowTimerList = pxTemp;
    }
/*-----------------------------------------------------------*/

    static void prvCheckForValidListAndQueue( void )
    {
        /* Check that the list from which active timers are referenced, and the
         * queue used to communicate with the timer service, have been
         * initialised. */
        taskENTER_CRITICAL();
        {
            if( xTimerQueue == NULL )
            {
                vListInitialise( &xActiveTimerList1 );
                vListInitialise( &xActiveTimerList2 );
                pxCurrentTimerList = &xActiveTimerList1;
                pxOverflowTimerList = &xActiveTimerList2;

                #if ( configSUPPORT_STATIC_ALLOCATION == 1 )
                    {
                        /* The timer queue is allocated statically in case
                         * configSUPPORT_DYNAMIC_ALLOCATION is 0. */
                        PRIVILEGED_DATA static StaticQueue_t xStaticTimerQueue;                                                                          /*lint !e956 Ok to declare in this manner to prevent additional conditional compilation guards in other locations. */
                        PRIVILEGED_DATA static uint8_t ucStaticTimerQueueStorage[ ( size_t ) configTIMER_QUEUE_LENGTH * sizeof( DaemonTaskMessage_t ) ]; /*lint !e956 Ok to declare in this manner to prevent additional conditional compilation guards in other locations. */

                        xTimerQueue = xQueueCreateStatic( ( UBaseType_t ) configTIMER_QUEUE_LENGTH, ( UBaseType_t ) sizeof( DaemonTaskMessage_t ), &( ucStaticTimerQueueStorage[ 0 ] ), &xStaticTimerQueue );
                    }
                #else
                    {
                        xTimerQueue = xQueueCreate( ( UBaseType_t ) configTIMER_QUEUE_LENGTH, sizeof( DaemonTaskMessage_t ) );
                    }
                #endif /* if ( configSUPPORT_STATIC_ALLOCATION == 1 ) */

                #if ( configQUEUE_REGISTRY_SIZE > 0 )
                    {
                        if( xTimerQueue != NULL )
                        {
                            vQueueAddToRegistry( xTimerQueue, "TmrQ" );
                        }
                        else
                        {
                            mtCOVERAGE_TEST_MARKER();
                        }
                    }
                #endif /* configQUEUE_REGISTRY_SIZE */
            }
            else
            {
                mtCOVERAGE_TEST_MARKER();
            }
        }
        taskEXIT_CRITICAL();
    }
/*-----------------------------------------------------------*/

    BaseType_t xTimerIsTimerActive( TimerHandle_t xTimer )
    {
        BaseType_t xReturn;
        Timer_t * pxTimer = xTimer;

        configASSERT( xTimer );

        /* Is the timer in the list of active timers? */
        taskENTER_CRITICAL();
        {
            if( ( pxTimer->ucStatus & tmrSTATUS_IS_ACTIVE ) == 0 )
            {
                xReturn = pdFALSE;
            }
            else
            {
                xReturn = pdTRUE;
            }
        }
        taskEXIT_CRITICAL();

        return xReturn;
    } /*lint !e818 Can't be pointer to const due to the typedef. */
/*-----------------------------------------------------------*/

    void * pvTimerGetTimerID( const TimerHandle_t xTimer )
    {
        Timer_t * const pxTimer = xTimer;
        void * pvReturn;

        configASSERT( xTimer );

        taskENTER_CRITICAL();
        {
            pvReturn = pxTimer->pvTimerID;
        }
        taskEXIT_CRITICAL();

        return pvReturn;
    }
/*-----------------------------------------------------------*/

    void vTimerSetTimerID( TimerHandle_t xTimer,
                           void * pvNewID )
    {
        Timer_t * const pxTimer = xTimer;

        configASSERT( xTimer );

        taskENTER_CRITICAL();
        {
            pxTimer->pvTimerID = pvNewID;
        }
        taskEXIT_CRITICAL();
    }
/*-----------------------------------------------------------*/

    #if ( INCLUDE_xTimerPendFunctionCall == 1 )

        BaseType_t xTimerPendFunctionCallFromISR( PendedFunction_t xFunctionToPend,
                                                  void * pvParameter1,
                                                  uint32_t ulParameter2,
                                                  BaseType_t * pxHigherPriorityTaskWoken )
        {
            DaemonTaskMessage_t xMessage;
            BaseType_t xReturn;

            /* Complete the message with the function parameters and post it to the
             * daemon task. */
            xMessage.xMessageID = tmrCOMMAND_EXECUTE_CALLBACK_FROM_ISR;
            xMessage.u.xCallbackParameters.pxCallbackFunction = xFunctionToPend;
            xMessage.u.xCallbackParameters.pvParameter1 = pvParameter1;
            xMessage.u.xCallbackParameters.ulParameter2 = ulParameter2;

            xReturn = xQueueSendFromISR( xTimerQueue, &xMessage, pxHigherPriorityTaskWoken );

            tracePEND_FUNC_CALL_FROM_ISR( xFunctionToPend, pvParameter1, ulParameter2, xReturn );

            return xReturn;
        }

    #endif /* INCLUDE_xTimerPendFunctionCall */
/*-----------------------------------------------------------*/

    #if ( INCLUDE_xTimerPendFunctionCall == 1 )

        BaseType_t xTimerPendFunctionCall( PendedFunction_t xFunctionToPend,
                                           void * pvParameter1,
                                           uint32_t ulParameter2,
                                           TickType_t xTicksToWait )
        {
            DaemonTaskMessage_t xMessage;
            BaseType_t xReturn;

            /* This function can only be called after a timer has been created or
             * after the scheduler has been started because, until then, the timer
             * queue does not exist. */
            configASSERT( xTimerQueue );

            /* Complete the message with the function parameters and post it to the
             * daemon task. */
            xMessage.xMessageID = tmrCOMMAND_EXECUTE_CALLBACK;
            xMessage.u.xCallbackParameters.pxCallbackFunction = xFunctionToPend;
            xMessage.u.xCallbackParameters.pvParameter1 = pvParameter1;
            xMessage.u.xCallbackParameters.ulParameter2 = ulParameter2;

            xReturn = xQueueSendToBack( xTimerQueue, &xMessage, xTicksToWait );

            tracePEND_FUNC_CALL( xFunctionToPend, pvParameter1, ulParameter2, xReturn );

            return xReturn;
        }

    #endif /* INCLUDE_xTimerPendFunctionCall */
/*-----------------------------------------------------------*/

    #if ( configUSE_TRACE_FACILITY == 1 )

        UBaseType_t uxTimerGetTimerNumber( TimerHandle_t xTimer )
        {
            return ( ( Timer_t * ) xTimer )->uxTimerNumber;
        }

    #endif /* configUSE_TRACE_FACILITY */
/*-----------------------------------------------------------*/

    #if ( configUSE_TRACE_FACILITY == 1 )

        void vTimerSetTimerNumber( TimerHandle_t xTimer,
                                   UBaseType_t uxTimerNumber )
        {
            ( ( Timer_t * ) xTimer )->uxTimerNumber = uxTimerNumber;
        }

    #endif /* configUSE_TRACE_FACILITY */
/*-----------------------------------------------------------*/

/* This entire source file will be skipped if the application is not configured
 * to include software timer functionality.  If you want to include software timer
 * functionality then ensure configUSE_TIMERS is set to 1 in FreeRTOSConfig.h. */
#endif /* configUSE_TIMERS == 1 */
<|MERGE_RESOLUTION|>--- conflicted
+++ resolved
@@ -1,1123 +1,1119 @@
-/*
-<<<<<<< HEAD
- * FreeRTOS Kernel V10.4.5
-=======
- * FreeRTOS Kernel V10.4.6
->>>>>>> 14170753
- * Copyright (C) 2021 Amazon.com, Inc. or its affiliates.  All Rights Reserved.
- *
- * SPDX-License-Identifier: MIT
- *
- * Permission is hereby granted, free of charge, to any person obtaining a copy of
- * this software and associated documentation files (the "Software"), to deal in
- * the Software without restriction, including without limitation the rights to
- * use, copy, modify, merge, publish, distribute, sublicense, and/or sell copies of
- * the Software, and to permit persons to whom the Software is furnished to do so,
- * subject to the following conditions:
- *
- * The above copyright notice and this permission notice shall be included in all
- * copies or substantial portions of the Software.
- *
- * THE SOFTWARE IS PROVIDED "AS IS", WITHOUT WARRANTY OF ANY KIND, EXPRESS OR
- * IMPLIED, INCLUDING BUT NOT LIMITED TO THE WARRANTIES OF MERCHANTABILITY, FITNESS
- * FOR A PARTICULAR PURPOSE AND NONINFRINGEMENT. IN NO EVENT SHALL THE AUTHORS OR
- * COPYRIGHT HOLDERS BE LIABLE FOR ANY CLAIM, DAMAGES OR OTHER LIABILITY, WHETHER
- * IN AN ACTION OF CONTRACT, TORT OR OTHERWISE, ARISING FROM, OUT OF OR IN
- * CONNECTION WITH THE SOFTWARE OR THE USE OR OTHER DEALINGS IN THE SOFTWARE.
- *
- * https://www.FreeRTOS.org
- * https://github.com/FreeRTOS
- *
- */
-
-/* Standard includes. */
-#include <stdlib.h>
-
-/* Defining MPU_WRAPPERS_INCLUDED_FROM_API_FILE prevents task.h from redefining
- * all the API functions to use the MPU wrappers.  That should only be done when
- * task.h is included from an application file. */
-#define MPU_WRAPPERS_INCLUDED_FROM_API_FILE
-
-#include "FreeRTOS.h"
-#include "task.h"
-#include "queue.h"
-#include "timers.h"
-
-#if ( INCLUDE_xTimerPendFunctionCall == 1 ) && ( configUSE_TIMERS == 0 )
-    #error configUSE_TIMERS must be set to 1 to make the xTimerPendFunctionCall() function available.
-#endif
-
-/* Lint e9021, e961 and e750 are suppressed as a MISRA exception justified
- * because the MPU ports require MPU_WRAPPERS_INCLUDED_FROM_API_FILE to be defined
- * for the header files above, but not in this file, in order to generate the
- * correct privileged Vs unprivileged linkage and placement. */
-#undef MPU_WRAPPERS_INCLUDED_FROM_API_FILE /*lint !e9021 !e961 !e750. */
-
-
-/* This entire source file will be skipped if the application is not configured
- * to include software timer functionality.  This #if is closed at the very bottom
- * of this file.  If you want to include software timer functionality then ensure
- * configUSE_TIMERS is set to 1 in FreeRTOSConfig.h. */
-#if ( configUSE_TIMERS == 1 )
-
-/* Misc definitions. */
-    #define tmrNO_DELAY                    ( ( TickType_t ) 0U )
-    #define tmrMAX_TIME_BEFORE_OVERFLOW    ( ( TickType_t ) -1 )
-
-/* The name assigned to the timer service task.  This can be overridden by
- * defining trmTIMER_SERVICE_TASK_NAME in FreeRTOSConfig.h. */
-    #ifndef configTIMER_SERVICE_TASK_NAME
-        #define configTIMER_SERVICE_TASK_NAME    "Tmr Svc"
-    #endif
-
-/* Bit definitions used in the ucStatus member of a timer structure. */
-    #define tmrSTATUS_IS_ACTIVE                  ( ( uint8_t ) 0x01 )
-    #define tmrSTATUS_IS_STATICALLY_ALLOCATED    ( ( uint8_t ) 0x02 )
-    #define tmrSTATUS_IS_AUTORELOAD              ( ( uint8_t ) 0x04 )
-
-/* The definition of the timers themselves. */
-    typedef struct tmrTimerControl                  /* The old naming convention is used to prevent breaking kernel aware debuggers. */
-    {
-        const char * pcTimerName;                   /*<< Text name.  This is not used by the kernel, it is included simply to make debugging easier. */ /*lint !e971 Unqualified char types are allowed for strings and single characters only. */
-        ListItem_t xTimerListItem;                  /*<< Standard linked list item as used by all kernel features for event management. */
-        TickType_t xTimerPeriodInTicks;             /*<< How quickly and often the timer expires. */
-        void * pvTimerID;                           /*<< An ID to identify the timer.  This allows the timer to be identified when the same callback is used for multiple timers. */
-        TimerCallbackFunction_t pxCallbackFunction; /*<< The function that will be called when the timer expires. */
-        #if ( configUSE_TRACE_FACILITY == 1 )
-            UBaseType_t uxTimerNumber;              /*<< An ID assigned by trace tools such as FreeRTOS+Trace */
-        #endif
-        uint8_t ucStatus;                           /*<< Holds bits to say if the timer was statically allocated or not, and if it is active or not. */
-    } xTIMER;
-
-/* The old xTIMER name is maintained above then typedefed to the new Timer_t
- * name below to enable the use of older kernel aware debuggers. */
-    typedef xTIMER Timer_t;
-
-/* The definition of messages that can be sent and received on the timer queue.
- * Two types of message can be queued - messages that manipulate a software timer,
- * and messages that request the execution of a non-timer related callback.  The
- * two message types are defined in two separate structures, xTimerParametersType
- * and xCallbackParametersType respectively. */
-    typedef struct tmrTimerParameters
-    {
-        TickType_t xMessageValue; /*<< An optional value used by a subset of commands, for example, when changing the period of a timer. */
-        Timer_t * pxTimer;        /*<< The timer to which the command will be applied. */
-    } TimerParameter_t;
-
-
-    typedef struct tmrCallbackParameters
-    {
-        PendedFunction_t pxCallbackFunction; /* << The callback function to execute. */
-        void * pvParameter1;                 /* << The value that will be used as the callback functions first parameter. */
-        uint32_t ulParameter2;               /* << The value that will be used as the callback functions second parameter. */
-    } CallbackParameters_t;
-
-/* The structure that contains the two message types, along with an identifier
- * that is used to determine which message type is valid. */
-    typedef struct tmrTimerQueueMessage
-    {
-        BaseType_t xMessageID; /*<< The command being sent to the timer service task. */
-        union
-        {
-            TimerParameter_t xTimerParameters;
-
-            /* Don't include xCallbackParameters if it is not going to be used as
-             * it makes the structure (and therefore the timer queue) larger. */
-            #if ( INCLUDE_xTimerPendFunctionCall == 1 )
-                CallbackParameters_t xCallbackParameters;
-            #endif /* INCLUDE_xTimerPendFunctionCall */
-        } u;
-    } DaemonTaskMessage_t;
-
-/*lint -save -e956 A manual analysis and inspection has been used to determine
- * which static variables must be declared volatile. */
-
-/* The list in which active timers are stored.  Timers are referenced in expire
- * time order, with the nearest expiry time at the front of the list.  Only the
- * timer service task is allowed to access these lists.
- * xActiveTimerList1 and xActiveTimerList2 could be at function scope but that
- * breaks some kernel aware debuggers, and debuggers that reply on removing the
- * static qualifier. */
-    PRIVILEGED_DATA static List_t xActiveTimerList1;
-    PRIVILEGED_DATA static List_t xActiveTimerList2;
-    PRIVILEGED_DATA static List_t * pxCurrentTimerList;
-    PRIVILEGED_DATA static List_t * pxOverflowTimerList;
-
-/* A queue that is used to send commands to the timer service task. */
-    PRIVILEGED_DATA static QueueHandle_t xTimerQueue = NULL;
-    PRIVILEGED_DATA static TaskHandle_t xTimerTaskHandle = NULL;
-
-/*lint -restore */
-
-/*-----------------------------------------------------------*/
-
-/*
- * Initialise the infrastructure used by the timer service task if it has not
- * been initialised already.
- */
-    static void prvCheckForValidListAndQueue( void ) PRIVILEGED_FUNCTION;
-
-/*
- * The timer service task (daemon).  Timer functionality is controlled by this
- * task.  Other tasks communicate with the timer service task using the
- * xTimerQueue queue.
- */
-    static portTASK_FUNCTION_PROTO( prvTimerTask, pvParameters ) PRIVILEGED_FUNCTION;
-
-/*
- * Called by the timer service task to interpret and process a command it
- * received on the timer queue.
- */
-    static void prvProcessReceivedCommands( void ) PRIVILEGED_FUNCTION;
-
-/*
- * Insert the timer into either xActiveTimerList1, or xActiveTimerList2,
- * depending on if the expire time causes a timer counter overflow.
- */
-    static BaseType_t prvInsertTimerInActiveList( Timer_t * const pxTimer,
-                                                  const TickType_t xNextExpiryTime,
-                                                  const TickType_t xTimeNow,
-                                                  const TickType_t xCommandTime ) PRIVILEGED_FUNCTION;
-
-/*
- * Reload the specified auto-reload timer.  If the reloading is backlogged,
- * clear the backlog, calling the callback for each additional reload.  When
- * this function returns, the next expiry time is after xTimeNow.
- */
-    static void prvReloadTimer( Timer_t * const pxTimer,
-                                TickType_t xExpiredTime,
-                                const TickType_t xTimeNow ) PRIVILEGED_FUNCTION;
-
-/*
- * An active timer has reached its expire time.  Reload the timer if it is an
- * auto-reload timer, then call its callback.
- */
-    static void prvProcessExpiredTimer( const TickType_t xNextExpireTime,
-                                        const TickType_t xTimeNow ) PRIVILEGED_FUNCTION;
-
-/*
- * The tick count has overflowed.  Switch the timer lists after ensuring the
- * current timer list does not still reference some timers.
- */
-    static void prvSwitchTimerLists( void ) PRIVILEGED_FUNCTION;
-
-/*
- * Obtain the current tick count, setting *pxTimerListsWereSwitched to pdTRUE
- * if a tick count overflow occurred since prvSampleTimeNow() was last called.
- */
-    static TickType_t prvSampleTimeNow( BaseType_t * const pxTimerListsWereSwitched ) PRIVILEGED_FUNCTION;
-
-/*
- * If the timer list contains any active timers then return the expire time of
- * the timer that will expire first and set *pxListWasEmpty to false.  If the
- * timer list does not contain any timers then return 0 and set *pxListWasEmpty
- * to pdTRUE.
- */
-    static TickType_t prvGetNextExpireTime( BaseType_t * const pxListWasEmpty ) PRIVILEGED_FUNCTION;
-
-/*
- * If a timer has expired, process it.  Otherwise, block the timer service task
- * until either a timer does expire or a command is received.
- */
-    static void prvProcessTimerOrBlockTask( const TickType_t xNextExpireTime,
-                                            BaseType_t xListWasEmpty ) PRIVILEGED_FUNCTION;
-
-/*
- * Called after a Timer_t structure has been allocated either statically or
- * dynamically to fill in the structure's members.
- */
-    static void prvInitialiseNewTimer( const char * const pcTimerName, /*lint !e971 Unqualified char types are allowed for strings and single characters only. */
-                                       const TickType_t xTimerPeriodInTicks,
-                                       const UBaseType_t uxAutoReload,
-                                       void * const pvTimerID,
-                                       TimerCallbackFunction_t pxCallbackFunction,
-                                       Timer_t * pxNewTimer ) PRIVILEGED_FUNCTION;
-/*-----------------------------------------------------------*/
-
-    BaseType_t xTimerCreateTimerTask( void )
-    {
-        BaseType_t xReturn = pdFAIL;
-
-        /* This function is called when the scheduler is started if
-         * configUSE_TIMERS is set to 1.  Check that the infrastructure used by the
-         * timer service task has been created/initialised.  If timers have already
-         * been created then the initialisation will already have been performed. */
-        prvCheckForValidListAndQueue();
-
-        if( xTimerQueue != NULL )
-        {
-            #if ( configSUPPORT_STATIC_ALLOCATION == 1 )
-                {
-                    StaticTask_t * pxTimerTaskTCBBuffer = NULL;
-                    StackType_t * pxTimerTaskStackBuffer = NULL;
-                    uint32_t ulTimerTaskStackSize;
-
-                    vApplicationGetTimerTaskMemory( &pxTimerTaskTCBBuffer, &pxTimerTaskStackBuffer, &ulTimerTaskStackSize );
-                    xTimerTaskHandle = xTaskCreateStatic( prvTimerTask,
-                                                          configTIMER_SERVICE_TASK_NAME,
-                                                          ulTimerTaskStackSize,
-                                                          NULL,
-                                                          ( ( UBaseType_t ) configTIMER_TASK_PRIORITY ) | portPRIVILEGE_BIT,
-                                                          pxTimerTaskStackBuffer,
-                                                          pxTimerTaskTCBBuffer );
-
-                    if( xTimerTaskHandle != NULL )
-                    {
-                        xReturn = pdPASS;
-                    }
-                }
-            #else /* if ( configSUPPORT_STATIC_ALLOCATION == 1 ) */
-                {
-                    xReturn = xTaskCreate( prvTimerTask,
-                                           configTIMER_SERVICE_TASK_NAME,
-                                           configTIMER_TASK_STACK_DEPTH,
-                                           NULL,
-                                           ( ( UBaseType_t ) configTIMER_TASK_PRIORITY ) | portPRIVILEGE_BIT,
-                                           &xTimerTaskHandle );
-                }
-            #endif /* configSUPPORT_STATIC_ALLOCATION */
-        }
-        else
-        {
-            mtCOVERAGE_TEST_MARKER();
-        }
-
-        configASSERT( xReturn );
-        return xReturn;
-    }
-/*-----------------------------------------------------------*/
-
-    #if ( configSUPPORT_DYNAMIC_ALLOCATION == 1 )
-
-        TimerHandle_t xTimerCreate( const char * const pcTimerName, /*lint !e971 Unqualified char types are allowed for strings and single characters only. */
-                                    const TickType_t xTimerPeriodInTicks,
-                                    const UBaseType_t uxAutoReload,
-                                    void * const pvTimerID,
-                                    TimerCallbackFunction_t pxCallbackFunction )
-        {
-            Timer_t * pxNewTimer;
-
-            pxNewTimer = ( Timer_t * ) pvPortMalloc( sizeof( Timer_t ) ); /*lint !e9087 !e9079 All values returned by pvPortMalloc() have at least the alignment required by the MCU's stack, and the first member of Timer_t is always a pointer to the timer's mame. */
-
-            if( pxNewTimer != NULL )
-            {
-                /* Status is thus far zero as the timer is not created statically
-                 * and has not been started.  The auto-reload bit may get set in
-                 * prvInitialiseNewTimer. */
-                pxNewTimer->ucStatus = 0x00;
-                prvInitialiseNewTimer( pcTimerName, xTimerPeriodInTicks, uxAutoReload, pvTimerID, pxCallbackFunction, pxNewTimer );
-            }
-
-            return pxNewTimer;
-        }
-
-    #endif /* configSUPPORT_DYNAMIC_ALLOCATION */
-/*-----------------------------------------------------------*/
-
-    #if ( configSUPPORT_STATIC_ALLOCATION == 1 )
-
-        TimerHandle_t xTimerCreateStatic( const char * const pcTimerName, /*lint !e971 Unqualified char types are allowed for strings and single characters only. */
-                                          const TickType_t xTimerPeriodInTicks,
-                                          const UBaseType_t uxAutoReload,
-                                          void * const pvTimerID,
-                                          TimerCallbackFunction_t pxCallbackFunction,
-                                          StaticTimer_t * pxTimerBuffer )
-        {
-            Timer_t * pxNewTimer;
-
-            #if ( configASSERT_DEFINED == 1 )
-                {
-                    /* Sanity check that the size of the structure used to declare a
-                     * variable of type StaticTimer_t equals the size of the real timer
-                     * structure. */
-                    volatile size_t xSize = sizeof( StaticTimer_t );
-                    configASSERT( xSize == sizeof( Timer_t ) );
-                    ( void ) xSize; /* Keeps lint quiet when configASSERT() is not defined. */
-                }
-            #endif /* configASSERT_DEFINED */
-
-            /* A pointer to a StaticTimer_t structure MUST be provided, use it. */
-            configASSERT( pxTimerBuffer );
-            pxNewTimer = ( Timer_t * ) pxTimerBuffer; /*lint !e740 !e9087 StaticTimer_t is a pointer to a Timer_t, so guaranteed to be aligned and sized correctly (checked by an assert()), so this is safe. */
-
-            if( pxNewTimer != NULL )
-            {
-                /* Timers can be created statically or dynamically so note this
-                 * timer was created statically in case it is later deleted.  The
-                 * auto-reload bit may get set in prvInitialiseNewTimer(). */
-                pxNewTimer->ucStatus = tmrSTATUS_IS_STATICALLY_ALLOCATED;
-
-                prvInitialiseNewTimer( pcTimerName, xTimerPeriodInTicks, uxAutoReload, pvTimerID, pxCallbackFunction, pxNewTimer );
-            }
-
-            return pxNewTimer;
-        }
-
-    #endif /* configSUPPORT_STATIC_ALLOCATION */
-/*-----------------------------------------------------------*/
-
-    static void prvInitialiseNewTimer( const char * const pcTimerName, /*lint !e971 Unqualified char types are allowed for strings and single characters only. */
-                                       const TickType_t xTimerPeriodInTicks,
-                                       const UBaseType_t uxAutoReload,
-                                       void * const pvTimerID,
-                                       TimerCallbackFunction_t pxCallbackFunction,
-                                       Timer_t * pxNewTimer )
-    {
-        /* 0 is not a valid value for xTimerPeriodInTicks. */
-        configASSERT( ( xTimerPeriodInTicks > 0 ) );
-
-        /* Ensure the infrastructure used by the timer service task has been
-         * created/initialised. */
-        prvCheckForValidListAndQueue();
-
-        /* Initialise the timer structure members using the function
-         * parameters. */
-        pxNewTimer->pcTimerName = pcTimerName;
-        pxNewTimer->xTimerPeriodInTicks = xTimerPeriodInTicks;
-        pxNewTimer->pvTimerID = pvTimerID;
-        pxNewTimer->pxCallbackFunction = pxCallbackFunction;
-        vListInitialiseItem( &( pxNewTimer->xTimerListItem ) );
-
-        if( uxAutoReload != pdFALSE )
-        {
-            pxNewTimer->ucStatus |= tmrSTATUS_IS_AUTORELOAD;
-        }
-
-        traceTIMER_CREATE( pxNewTimer );
-    }
-/*-----------------------------------------------------------*/
-
-    BaseType_t xTimerGenericCommand( TimerHandle_t xTimer,
-                                     const BaseType_t xCommandID,
-                                     const TickType_t xOptionalValue,
-                                     BaseType_t * const pxHigherPriorityTaskWoken,
-                                     const TickType_t xTicksToWait )
-    {
-        BaseType_t xReturn = pdFAIL;
-        DaemonTaskMessage_t xMessage;
-
-        configASSERT( xTimer );
-
-        /* Send a message to the timer service task to perform a particular action
-         * on a particular timer definition. */
-        if( xTimerQueue != NULL )
-        {
-            /* Send a command to the timer service task to start the xTimer timer. */
-            xMessage.xMessageID = xCommandID;
-            xMessage.u.xTimerParameters.xMessageValue = xOptionalValue;
-            xMessage.u.xTimerParameters.pxTimer = xTimer;
-
-            if( xCommandID < tmrFIRST_FROM_ISR_COMMAND )
-            {
-                if( xTaskGetSchedulerState() == taskSCHEDULER_RUNNING )
-                {
-                    xReturn = xQueueSendToBack( xTimerQueue, &xMessage, xTicksToWait );
-                }
-                else
-                {
-                    xReturn = xQueueSendToBack( xTimerQueue, &xMessage, tmrNO_DELAY );
-                }
-            }
-            else
-            {
-                xReturn = xQueueSendToBackFromISR( xTimerQueue, &xMessage, pxHigherPriorityTaskWoken );
-            }
-
-            traceTIMER_COMMAND_SEND( xTimer, xCommandID, xOptionalValue, xReturn );
-        }
-        else
-        {
-            mtCOVERAGE_TEST_MARKER();
-        }
-
-        return xReturn;
-    }
-/*-----------------------------------------------------------*/
-
-    TaskHandle_t xTimerGetTimerDaemonTaskHandle( void )
-    {
-        /* If xTimerGetTimerDaemonTaskHandle() is called before the scheduler has been
-         * started, then xTimerTaskHandle will be NULL. */
-        configASSERT( ( xTimerTaskHandle != NULL ) );
-        return xTimerTaskHandle;
-    }
-/*-----------------------------------------------------------*/
-
-    TickType_t xTimerGetPeriod( TimerHandle_t xTimer )
-    {
-        Timer_t * pxTimer = xTimer;
-
-        configASSERT( xTimer );
-        return pxTimer->xTimerPeriodInTicks;
-    }
-/*-----------------------------------------------------------*/
-
-    void vTimerSetReloadMode( TimerHandle_t xTimer,
-                              const UBaseType_t uxAutoReload )
-    {
-        Timer_t * pxTimer = xTimer;
-
-        configASSERT( xTimer );
-        taskENTER_CRITICAL();
-        {
-            if( uxAutoReload != pdFALSE )
-            {
-                pxTimer->ucStatus |= tmrSTATUS_IS_AUTORELOAD;
-            }
-            else
-            {
-                pxTimer->ucStatus &= ( ( uint8_t ) ~tmrSTATUS_IS_AUTORELOAD );
-            }
-        }
-        taskEXIT_CRITICAL();
-    }
-/*-----------------------------------------------------------*/
-
-    UBaseType_t uxTimerGetReloadMode( TimerHandle_t xTimer )
-    {
-        Timer_t * pxTimer = xTimer;
-        UBaseType_t uxReturn;
-
-        configASSERT( xTimer );
-        taskENTER_CRITICAL();
-        {
-            if( ( pxTimer->ucStatus & tmrSTATUS_IS_AUTORELOAD ) == 0 )
-            {
-                /* Not an auto-reload timer. */
-                uxReturn = ( UBaseType_t ) pdFALSE;
-            }
-            else
-            {
-                /* Is an auto-reload timer. */
-                uxReturn = ( UBaseType_t ) pdTRUE;
-            }
-        }
-        taskEXIT_CRITICAL();
-
-        return uxReturn;
-    }
-/*-----------------------------------------------------------*/
-
-    TickType_t xTimerGetExpiryTime( TimerHandle_t xTimer )
-    {
-        Timer_t * pxTimer = xTimer;
-        TickType_t xReturn;
-
-        configASSERT( xTimer );
-        xReturn = listGET_LIST_ITEM_VALUE( &( pxTimer->xTimerListItem ) );
-        return xReturn;
-    }
-/*-----------------------------------------------------------*/
-
-    const char * pcTimerGetName( TimerHandle_t xTimer ) /*lint !e971 Unqualified char types are allowed for strings and single characters only. */
-    {
-        Timer_t * pxTimer = xTimer;
-
-        configASSERT( xTimer );
-        return pxTimer->pcTimerName;
-    }
-/*-----------------------------------------------------------*/
-
-    static void prvReloadTimer( Timer_t * const pxTimer,
-                                TickType_t xExpiredTime,
-                                const TickType_t xTimeNow )
-    {
-        /* Insert the timer into the appropriate list for the next expiry time.
-         * If the next expiry time has already passed, advance the expiry time,
-         * call the callback function, and try again. */
-        while( prvInsertTimerInActiveList( pxTimer, ( xExpiredTime + pxTimer->xTimerPeriodInTicks ), xTimeNow, xExpiredTime ) != pdFALSE )
-        {
-            /* Advance the expiry time. */
-            xExpiredTime += pxTimer->xTimerPeriodInTicks;
-
-            /* Call the timer callback. */
-            traceTIMER_EXPIRED( pxTimer );
-            pxTimer->pxCallbackFunction( ( TimerHandle_t ) pxTimer );
-        }
-    }
-/*-----------------------------------------------------------*/
-
-    static void prvProcessExpiredTimer( const TickType_t xNextExpireTime,
-                                        const TickType_t xTimeNow )
-    {
-        Timer_t * const pxTimer = ( Timer_t * ) listGET_OWNER_OF_HEAD_ENTRY( pxCurrentTimerList ); /*lint !e9087 !e9079 void * is used as this macro is used with tasks and co-routines too.  Alignment is known to be fine as the type of the pointer stored and retrieved is the same. */
-
-        /* Remove the timer from the list of active timers.  A check has already
-         * been performed to ensure the list is not empty. */
-
-        ( void ) uxListRemove( &( pxTimer->xTimerListItem ) );
-
-        /* If the timer is an auto-reload timer then calculate the next
-         * expiry time and re-insert the timer in the list of active timers. */
-        if( ( pxTimer->ucStatus & tmrSTATUS_IS_AUTORELOAD ) != 0 )
-        {
-            prvReloadTimer( pxTimer, xNextExpireTime, xTimeNow );
-        }
-        else
-        {
-            pxTimer->ucStatus &= ( ( uint8_t ) ~tmrSTATUS_IS_ACTIVE );
-        }
-
-        /* Call the timer callback. */
-        traceTIMER_EXPIRED( pxTimer );
-        pxTimer->pxCallbackFunction( ( TimerHandle_t ) pxTimer );
-    }
-/*-----------------------------------------------------------*/
-
-    static portTASK_FUNCTION( prvTimerTask, pvParameters )
-    {
-        TickType_t xNextExpireTime;
-        BaseType_t xListWasEmpty;
-
-        /* Just to avoid compiler warnings. */
-        ( void ) pvParameters;
-
-        #if ( configUSE_DAEMON_TASK_STARTUP_HOOK == 1 )
-            {
-                extern void vApplicationDaemonTaskStartupHook( void );
-
-                /* Allow the application writer to execute some code in the context of
-                 * this task at the point the task starts executing.  This is useful if the
-                 * application includes initialisation code that would benefit from
-                 * executing after the scheduler has been started. */
-                vApplicationDaemonTaskStartupHook();
-            }
-        #endif /* configUSE_DAEMON_TASK_STARTUP_HOOK */
-
-        for( ; ; )
-        {
-            /* Query the timers list to see if it contains any timers, and if so,
-             * obtain the time at which the next timer will expire. */
-            xNextExpireTime = prvGetNextExpireTime( &xListWasEmpty );
-
-            /* If a timer has expired, process it.  Otherwise, block this task
-             * until either a timer does expire, or a command is received. */
-            prvProcessTimerOrBlockTask( xNextExpireTime, xListWasEmpty );
-
-            /* Empty the command queue. */
-            prvProcessReceivedCommands();
-        }
-    }
-/*-----------------------------------------------------------*/
-
-    static void prvProcessTimerOrBlockTask( const TickType_t xNextExpireTime,
-                                            BaseType_t xListWasEmpty )
-    {
-        TickType_t xTimeNow;
-        BaseType_t xTimerListsWereSwitched;
-
-        vTaskSuspendAll();
-        {
-            /* Obtain the time now to make an assessment as to whether the timer
-             * has expired or not.  If obtaining the time causes the lists to switch
-             * then don't process this timer as any timers that remained in the list
-             * when the lists were switched will have been processed within the
-             * prvSampleTimeNow() function. */
-            xTimeNow = prvSampleTimeNow( &xTimerListsWereSwitched );
-
-            if( xTimerListsWereSwitched == pdFALSE )
-            {
-                /* The tick count has not overflowed, has the timer expired? */
-                if( ( xListWasEmpty == pdFALSE ) && ( xNextExpireTime <= xTimeNow ) )
-                {
-                    ( void ) xTaskResumeAll();
-                    prvProcessExpiredTimer( xNextExpireTime, xTimeNow );
-                }
-                else
-                {
-                    /* The tick count has not overflowed, and the next expire
-                     * time has not been reached yet.  This task should therefore
-                     * block to wait for the next expire time or a command to be
-                     * received - whichever comes first.  The following line cannot
-                     * be reached unless xNextExpireTime > xTimeNow, except in the
-                     * case when the current timer list is empty. */
-                    if( xListWasEmpty != pdFALSE )
-                    {
-                        /* The current timer list is empty - is the overflow list
-                         * also empty? */
-                        xListWasEmpty = listLIST_IS_EMPTY( pxOverflowTimerList );
-                    }
-
-                    vQueueWaitForMessageRestricted( xTimerQueue, ( xNextExpireTime - xTimeNow ), xListWasEmpty );
-
-                    if( xTaskResumeAll() == pdFALSE )
-                    {
-                        /* Yield to wait for either a command to arrive, or the
-                         * block time to expire.  If a command arrived between the
-                         * critical section being exited and this yield then the yield
-                         * will not cause the task to block. */
-                        portYIELD_WITHIN_API();
-                    }
-                    else
-                    {
-                        mtCOVERAGE_TEST_MARKER();
-                    }
-                }
-            }
-            else
-            {
-                ( void ) xTaskResumeAll();
-            }
-        }
-    }
-/*-----------------------------------------------------------*/
-
-    static TickType_t prvGetNextExpireTime( BaseType_t * const pxListWasEmpty )
-    {
-        TickType_t xNextExpireTime;
-
-        /* Timers are listed in expiry time order, with the head of the list
-         * referencing the task that will expire first.  Obtain the time at which
-         * the timer with the nearest expiry time will expire.  If there are no
-         * active timers then just set the next expire time to 0.  That will cause
-         * this task to unblock when the tick count overflows, at which point the
-         * timer lists will be switched and the next expiry time can be
-         * re-assessed.  */
-        *pxListWasEmpty = listLIST_IS_EMPTY( pxCurrentTimerList );
-
-        if( *pxListWasEmpty == pdFALSE )
-        {
-            xNextExpireTime = listGET_ITEM_VALUE_OF_HEAD_ENTRY( pxCurrentTimerList );
-        }
-        else
-        {
-            /* Ensure the task unblocks when the tick count rolls over. */
-            xNextExpireTime = ( TickType_t ) 0U;
-        }
-
-        return xNextExpireTime;
-    }
-/*-----------------------------------------------------------*/
-
-    static TickType_t prvSampleTimeNow( BaseType_t * const pxTimerListsWereSwitched )
-    {
-        TickType_t xTimeNow;
-        PRIVILEGED_DATA static TickType_t xLastTime = ( TickType_t ) 0U; /*lint !e956 Variable is only accessible to one task. */
-
-        xTimeNow = xTaskGetTickCount();
-
-        if( xTimeNow < xLastTime )
-        {
-            prvSwitchTimerLists();
-            *pxTimerListsWereSwitched = pdTRUE;
-        }
-        else
-        {
-            *pxTimerListsWereSwitched = pdFALSE;
-        }
-
-        xLastTime = xTimeNow;
-
-        return xTimeNow;
-    }
-/*-----------------------------------------------------------*/
-
-    static BaseType_t prvInsertTimerInActiveList( Timer_t * const pxTimer,
-                                                  const TickType_t xNextExpiryTime,
-                                                  const TickType_t xTimeNow,
-                                                  const TickType_t xCommandTime )
-    {
-        BaseType_t xProcessTimerNow = pdFALSE;
-
-        listSET_LIST_ITEM_VALUE( &( pxTimer->xTimerListItem ), xNextExpiryTime );
-        listSET_LIST_ITEM_OWNER( &( pxTimer->xTimerListItem ), pxTimer );
-
-        if( xNextExpiryTime <= xTimeNow )
-        {
-            /* Has the expiry time elapsed between the command to start/reset a
-             * timer was issued, and the time the command was processed? */
-            if( ( ( TickType_t ) ( xTimeNow - xCommandTime ) ) >= pxTimer->xTimerPeriodInTicks ) /*lint !e961 MISRA exception as the casts are only redundant for some ports. */
-            {
-                /* The time between a command being issued and the command being
-                 * processed actually exceeds the timers period.  */
-                xProcessTimerNow = pdTRUE;
-            }
-            else
-            {
-                vListInsert( pxOverflowTimerList, &( pxTimer->xTimerListItem ) );
-            }
-        }
-        else
-        {
-            if( ( xTimeNow < xCommandTime ) && ( xNextExpiryTime >= xCommandTime ) )
-            {
-                /* If, since the command was issued, the tick count has overflowed
-                 * but the expiry time has not, then the timer must have already passed
-                 * its expiry time and should be processed immediately. */
-                xProcessTimerNow = pdTRUE;
-            }
-            else
-            {
-                vListInsert( pxCurrentTimerList, &( pxTimer->xTimerListItem ) );
-            }
-        }
-
-        return xProcessTimerNow;
-    }
-/*-----------------------------------------------------------*/
-
-    static void prvProcessReceivedCommands( void )
-    {
-        DaemonTaskMessage_t xMessage;
-        Timer_t * pxTimer;
-        BaseType_t xTimerListsWereSwitched;
-        TickType_t xTimeNow;
-
-        while( xQueueReceive( xTimerQueue, &xMessage, tmrNO_DELAY ) != pdFAIL ) /*lint !e603 xMessage does not have to be initialised as it is passed out, not in, and it is not used unless xQueueReceive() returns pdTRUE. */
-        {
-            #if ( INCLUDE_xTimerPendFunctionCall == 1 )
-                {
-                    /* Negative commands are pended function calls rather than timer
-                     * commands. */
-                    if( xMessage.xMessageID < ( BaseType_t ) 0 )
-                    {
-                        const CallbackParameters_t * const pxCallback = &( xMessage.u.xCallbackParameters );
-
-                        /* The timer uses the xCallbackParameters member to request a
-                         * callback be executed.  Check the callback is not NULL. */
-                        configASSERT( pxCallback );
-
-                        /* Call the function. */
-                        pxCallback->pxCallbackFunction( pxCallback->pvParameter1, pxCallback->ulParameter2 );
-                    }
-                    else
-                    {
-                        mtCOVERAGE_TEST_MARKER();
-                    }
-                }
-            #endif /* INCLUDE_xTimerPendFunctionCall */
-
-            /* Commands that are positive are timer commands rather than pended
-             * function calls. */
-            if( xMessage.xMessageID >= ( BaseType_t ) 0 )
-            {
-                /* The messages uses the xTimerParameters member to work on a
-                 * software timer. */
-                pxTimer = xMessage.u.xTimerParameters.pxTimer;
-
-                if( listIS_CONTAINED_WITHIN( NULL, &( pxTimer->xTimerListItem ) ) == pdFALSE ) /*lint !e961. The cast is only redundant when NULL is passed into the macro. */
-                {
-                    /* The timer is in a list, remove it. */
-                    ( void ) uxListRemove( &( pxTimer->xTimerListItem ) );
-                }
-                else
-                {
-                    mtCOVERAGE_TEST_MARKER();
-                }
-
-                traceTIMER_COMMAND_RECEIVED( pxTimer, xMessage.xMessageID, xMessage.u.xTimerParameters.xMessageValue );
-
-                /* In this case the xTimerListsWereSwitched parameter is not used, but
-                 *  it must be present in the function call.  prvSampleTimeNow() must be
-                 *  called after the message is received from xTimerQueue so there is no
-                 *  possibility of a higher priority task adding a message to the message
-                 *  queue with a time that is ahead of the timer daemon task (because it
-                 *  pre-empted the timer daemon task after the xTimeNow value was set). */
-                xTimeNow = prvSampleTimeNow( &xTimerListsWereSwitched );
-
-                switch( xMessage.xMessageID )
-                {
-                    case tmrCOMMAND_START:
-                    case tmrCOMMAND_START_FROM_ISR:
-                    case tmrCOMMAND_RESET:
-                    case tmrCOMMAND_RESET_FROM_ISR:
-                        /* Start or restart a timer. */
-                        pxTimer->ucStatus |= tmrSTATUS_IS_ACTIVE;
-
-                        if( prvInsertTimerInActiveList( pxTimer, xMessage.u.xTimerParameters.xMessageValue + pxTimer->xTimerPeriodInTicks, xTimeNow, xMessage.u.xTimerParameters.xMessageValue ) != pdFALSE )
-                        {
-                            /* The timer expired before it was added to the active
-                             * timer list.  Process it now. */
-                            if( ( pxTimer->ucStatus & tmrSTATUS_IS_AUTORELOAD ) != 0 )
-                            {
-                                prvReloadTimer( pxTimer, xMessage.u.xTimerParameters.xMessageValue + pxTimer->xTimerPeriodInTicks, xTimeNow );
-                            }
-                            else
-                            {
-                                pxTimer->ucStatus &= ( ( uint8_t ) ~tmrSTATUS_IS_ACTIVE );
-                            }
-
-                            /* Call the timer callback. */
-                            traceTIMER_EXPIRED( pxTimer );
-                            pxTimer->pxCallbackFunction( ( TimerHandle_t ) pxTimer );
-                        }
-                        else
-                        {
-                            mtCOVERAGE_TEST_MARKER();
-                        }
-
-                        break;
-
-                    case tmrCOMMAND_STOP:
-                    case tmrCOMMAND_STOP_FROM_ISR:
-                        /* The timer has already been removed from the active list. */
-                        pxTimer->ucStatus &= ( ( uint8_t ) ~tmrSTATUS_IS_ACTIVE );
-                        break;
-
-                    case tmrCOMMAND_CHANGE_PERIOD:
-                    case tmrCOMMAND_CHANGE_PERIOD_FROM_ISR:
-                        pxTimer->ucStatus |= tmrSTATUS_IS_ACTIVE;
-                        pxTimer->xTimerPeriodInTicks = xMessage.u.xTimerParameters.xMessageValue;
-                        configASSERT( ( pxTimer->xTimerPeriodInTicks > 0 ) );
-
-                        /* The new period does not really have a reference, and can
-                         * be longer or shorter than the old one.  The command time is
-                         * therefore set to the current time, and as the period cannot
-                         * be zero the next expiry time can only be in the future,
-                         * meaning (unlike for the xTimerStart() case above) there is
-                         * no fail case that needs to be handled here. */
-                        ( void ) prvInsertTimerInActiveList( pxTimer, ( xTimeNow + pxTimer->xTimerPeriodInTicks ), xTimeNow, xTimeNow );
-                        break;
-
-                    case tmrCOMMAND_DELETE:
-                        #if ( configSUPPORT_DYNAMIC_ALLOCATION == 1 )
-                            {
-                                /* The timer has already been removed from the active list,
-                                 * just free up the memory if the memory was dynamically
-                                 * allocated. */
-                                if( ( pxTimer->ucStatus & tmrSTATUS_IS_STATICALLY_ALLOCATED ) == ( uint8_t ) 0 )
-                                {
-                                    vPortFree( pxTimer );
-                                }
-                                else
-                                {
-                                    pxTimer->ucStatus &= ( ( uint8_t ) ~tmrSTATUS_IS_ACTIVE );
-                                }
-                            }
-                        #else /* if ( configSUPPORT_DYNAMIC_ALLOCATION == 1 ) */
-                            {
-                                /* If dynamic allocation is not enabled, the memory
-                                 * could not have been dynamically allocated. So there is
-                                 * no need to free the memory - just mark the timer as
-                                 * "not active". */
-                                pxTimer->ucStatus &= ( ( uint8_t ) ~tmrSTATUS_IS_ACTIVE );
-                            }
-                        #endif /* configSUPPORT_DYNAMIC_ALLOCATION */
-                        break;
-
-                    default:
-                        /* Don't expect to get here. */
-                        break;
-                }
-            }
-        }
-    }
-/*-----------------------------------------------------------*/
-
-    static void prvSwitchTimerLists( void )
-    {
-        TickType_t xNextExpireTime;
-        List_t * pxTemp;
-
-        /* The tick count has overflowed.  The timer lists must be switched.
-         * If there are any timers still referenced from the current timer list
-         * then they must have expired and should be processed before the lists
-         * are switched. */
-        while( listLIST_IS_EMPTY( pxCurrentTimerList ) == pdFALSE )
-        {
-            xNextExpireTime = listGET_ITEM_VALUE_OF_HEAD_ENTRY( pxCurrentTimerList );
-
-            /* Process the expired timer.  For auto-reload timers, be careful to
-             * process only expirations that occur on the current list.  Further
-             * expirations must wait until after the lists are switched. */
-            prvProcessExpiredTimer( xNextExpireTime, tmrMAX_TIME_BEFORE_OVERFLOW );
-        }
-
-        pxTemp = pxCurrentTimerList;
-        pxCurrentTimerList = pxOverflowTimerList;
-        pxOverflowTimerList = pxTemp;
-    }
-/*-----------------------------------------------------------*/
-
-    static void prvCheckForValidListAndQueue( void )
-    {
-        /* Check that the list from which active timers are referenced, and the
-         * queue used to communicate with the timer service, have been
-         * initialised. */
-        taskENTER_CRITICAL();
-        {
-            if( xTimerQueue == NULL )
-            {
-                vListInitialise( &xActiveTimerList1 );
-                vListInitialise( &xActiveTimerList2 );
-                pxCurrentTimerList = &xActiveTimerList1;
-                pxOverflowTimerList = &xActiveTimerList2;
-
-                #if ( configSUPPORT_STATIC_ALLOCATION == 1 )
-                    {
-                        /* The timer queue is allocated statically in case
-                         * configSUPPORT_DYNAMIC_ALLOCATION is 0. */
-                        PRIVILEGED_DATA static StaticQueue_t xStaticTimerQueue;                                                                          /*lint !e956 Ok to declare in this manner to prevent additional conditional compilation guards in other locations. */
-                        PRIVILEGED_DATA static uint8_t ucStaticTimerQueueStorage[ ( size_t ) configTIMER_QUEUE_LENGTH * sizeof( DaemonTaskMessage_t ) ]; /*lint !e956 Ok to declare in this manner to prevent additional conditional compilation guards in other locations. */
-
-                        xTimerQueue = xQueueCreateStatic( ( UBaseType_t ) configTIMER_QUEUE_LENGTH, ( UBaseType_t ) sizeof( DaemonTaskMessage_t ), &( ucStaticTimerQueueStorage[ 0 ] ), &xStaticTimerQueue );
-                    }
-                #else
-                    {
-                        xTimerQueue = xQueueCreate( ( UBaseType_t ) configTIMER_QUEUE_LENGTH, sizeof( DaemonTaskMessage_t ) );
-                    }
-                #endif /* if ( configSUPPORT_STATIC_ALLOCATION == 1 ) */
-
-                #if ( configQUEUE_REGISTRY_SIZE > 0 )
-                    {
-                        if( xTimerQueue != NULL )
-                        {
-                            vQueueAddToRegistry( xTimerQueue, "TmrQ" );
-                        }
-                        else
-                        {
-                            mtCOVERAGE_TEST_MARKER();
-                        }
-                    }
-                #endif /* configQUEUE_REGISTRY_SIZE */
-            }
-            else
-            {
-                mtCOVERAGE_TEST_MARKER();
-            }
-        }
-        taskEXIT_CRITICAL();
-    }
-/*-----------------------------------------------------------*/
-
-    BaseType_t xTimerIsTimerActive( TimerHandle_t xTimer )
-    {
-        BaseType_t xReturn;
-        Timer_t * pxTimer = xTimer;
-
-        configASSERT( xTimer );
-
-        /* Is the timer in the list of active timers? */
-        taskENTER_CRITICAL();
-        {
-            if( ( pxTimer->ucStatus & tmrSTATUS_IS_ACTIVE ) == 0 )
-            {
-                xReturn = pdFALSE;
-            }
-            else
-            {
-                xReturn = pdTRUE;
-            }
-        }
-        taskEXIT_CRITICAL();
-
-        return xReturn;
-    } /*lint !e818 Can't be pointer to const due to the typedef. */
-/*-----------------------------------------------------------*/
-
-    void * pvTimerGetTimerID( const TimerHandle_t xTimer )
-    {
-        Timer_t * const pxTimer = xTimer;
-        void * pvReturn;
-
-        configASSERT( xTimer );
-
-        taskENTER_CRITICAL();
-        {
-            pvReturn = pxTimer->pvTimerID;
-        }
-        taskEXIT_CRITICAL();
-
-        return pvReturn;
-    }
-/*-----------------------------------------------------------*/
-
-    void vTimerSetTimerID( TimerHandle_t xTimer,
-                           void * pvNewID )
-    {
-        Timer_t * const pxTimer = xTimer;
-
-        configASSERT( xTimer );
-
-        taskENTER_CRITICAL();
-        {
-            pxTimer->pvTimerID = pvNewID;
-        }
-        taskEXIT_CRITICAL();
-    }
-/*-----------------------------------------------------------*/
-
-    #if ( INCLUDE_xTimerPendFunctionCall == 1 )
-
-        BaseType_t xTimerPendFunctionCallFromISR( PendedFunction_t xFunctionToPend,
-                                                  void * pvParameter1,
-                                                  uint32_t ulParameter2,
-                                                  BaseType_t * pxHigherPriorityTaskWoken )
-        {
-            DaemonTaskMessage_t xMessage;
-            BaseType_t xReturn;
-
-            /* Complete the message with the function parameters and post it to the
-             * daemon task. */
-            xMessage.xMessageID = tmrCOMMAND_EXECUTE_CALLBACK_FROM_ISR;
-            xMessage.u.xCallbackParameters.pxCallbackFunction = xFunctionToPend;
-            xMessage.u.xCallbackParameters.pvParameter1 = pvParameter1;
-            xMessage.u.xCallbackParameters.ulParameter2 = ulParameter2;
-
-            xReturn = xQueueSendFromISR( xTimerQueue, &xMessage, pxHigherPriorityTaskWoken );
-
-            tracePEND_FUNC_CALL_FROM_ISR( xFunctionToPend, pvParameter1, ulParameter2, xReturn );
-
-            return xReturn;
-        }
-
-    #endif /* INCLUDE_xTimerPendFunctionCall */
-/*-----------------------------------------------------------*/
-
-    #if ( INCLUDE_xTimerPendFunctionCall == 1 )
-
-        BaseType_t xTimerPendFunctionCall( PendedFunction_t xFunctionToPend,
-                                           void * pvParameter1,
-                                           uint32_t ulParameter2,
-                                           TickType_t xTicksToWait )
-        {
-            DaemonTaskMessage_t xMessage;
-            BaseType_t xReturn;
-
-            /* This function can only be called after a timer has been created or
-             * after the scheduler has been started because, until then, the timer
-             * queue does not exist. */
-            configASSERT( xTimerQueue );
-
-            /* Complete the message with the function parameters and post it to the
-             * daemon task. */
-            xMessage.xMessageID = tmrCOMMAND_EXECUTE_CALLBACK;
-            xMessage.u.xCallbackParameters.pxCallbackFunction = xFunctionToPend;
-            xMessage.u.xCallbackParameters.pvParameter1 = pvParameter1;
-            xMessage.u.xCallbackParameters.ulParameter2 = ulParameter2;
-
-            xReturn = xQueueSendToBack( xTimerQueue, &xMessage, xTicksToWait );
-
-            tracePEND_FUNC_CALL( xFunctionToPend, pvParameter1, ulParameter2, xReturn );
-
-            return xReturn;
-        }
-
-    #endif /* INCLUDE_xTimerPendFunctionCall */
-/*-----------------------------------------------------------*/
-
-    #if ( configUSE_TRACE_FACILITY == 1 )
-
-        UBaseType_t uxTimerGetTimerNumber( TimerHandle_t xTimer )
-        {
-            return ( ( Timer_t * ) xTimer )->uxTimerNumber;
-        }
-
-    #endif /* configUSE_TRACE_FACILITY */
-/*-----------------------------------------------------------*/
-
-    #if ( configUSE_TRACE_FACILITY == 1 )
-
-        void vTimerSetTimerNumber( TimerHandle_t xTimer,
-                                   UBaseType_t uxTimerNumber )
-        {
-            ( ( Timer_t * ) xTimer )->uxTimerNumber = uxTimerNumber;
-        }
-
-    #endif /* configUSE_TRACE_FACILITY */
-/*-----------------------------------------------------------*/
-
-/* This entire source file will be skipped if the application is not configured
- * to include software timer functionality.  If you want to include software timer
- * functionality then ensure configUSE_TIMERS is set to 1 in FreeRTOSConfig.h. */
-#endif /* configUSE_TIMERS == 1 */
+/*
+ * FreeRTOS Kernel V10.4.6
+ * Copyright (C) 2021 Amazon.com, Inc. or its affiliates.  All Rights Reserved.
+ *
+ * SPDX-License-Identifier: MIT
+ *
+ * Permission is hereby granted, free of charge, to any person obtaining a copy of
+ * this software and associated documentation files (the "Software"), to deal in
+ * the Software without restriction, including without limitation the rights to
+ * use, copy, modify, merge, publish, distribute, sublicense, and/or sell copies of
+ * the Software, and to permit persons to whom the Software is furnished to do so,
+ * subject to the following conditions:
+ *
+ * The above copyright notice and this permission notice shall be included in all
+ * copies or substantial portions of the Software.
+ *
+ * THE SOFTWARE IS PROVIDED "AS IS", WITHOUT WARRANTY OF ANY KIND, EXPRESS OR
+ * IMPLIED, INCLUDING BUT NOT LIMITED TO THE WARRANTIES OF MERCHANTABILITY, FITNESS
+ * FOR A PARTICULAR PURPOSE AND NONINFRINGEMENT. IN NO EVENT SHALL THE AUTHORS OR
+ * COPYRIGHT HOLDERS BE LIABLE FOR ANY CLAIM, DAMAGES OR OTHER LIABILITY, WHETHER
+ * IN AN ACTION OF CONTRACT, TORT OR OTHERWISE, ARISING FROM, OUT OF OR IN
+ * CONNECTION WITH THE SOFTWARE OR THE USE OR OTHER DEALINGS IN THE SOFTWARE.
+ *
+ * https://www.FreeRTOS.org
+ * https://github.com/FreeRTOS
+ *
+ */
+
+/* Standard includes. */
+#include <stdlib.h>
+
+/* Defining MPU_WRAPPERS_INCLUDED_FROM_API_FILE prevents task.h from redefining
+ * all the API functions to use the MPU wrappers.  That should only be done when
+ * task.h is included from an application file. */
+#define MPU_WRAPPERS_INCLUDED_FROM_API_FILE
+
+#include "FreeRTOS.h"
+#include "task.h"
+#include "queue.h"
+#include "timers.h"
+
+#if ( INCLUDE_xTimerPendFunctionCall == 1 ) && ( configUSE_TIMERS == 0 )
+    #error configUSE_TIMERS must be set to 1 to make the xTimerPendFunctionCall() function available.
+#endif
+
+/* Lint e9021, e961 and e750 are suppressed as a MISRA exception justified
+ * because the MPU ports require MPU_WRAPPERS_INCLUDED_FROM_API_FILE to be defined
+ * for the header files above, but not in this file, in order to generate the
+ * correct privileged Vs unprivileged linkage and placement. */
+#undef MPU_WRAPPERS_INCLUDED_FROM_API_FILE /*lint !e9021 !e961 !e750. */
+
+
+/* This entire source file will be skipped if the application is not configured
+ * to include software timer functionality.  This #if is closed at the very bottom
+ * of this file.  If you want to include software timer functionality then ensure
+ * configUSE_TIMERS is set to 1 in FreeRTOSConfig.h. */
+#if ( configUSE_TIMERS == 1 )
+
+/* Misc definitions. */
+    #define tmrNO_DELAY                    ( ( TickType_t ) 0U )
+    #define tmrMAX_TIME_BEFORE_OVERFLOW    ( ( TickType_t ) -1 )
+
+/* The name assigned to the timer service task.  This can be overridden by
+ * defining trmTIMER_SERVICE_TASK_NAME in FreeRTOSConfig.h. */
+    #ifndef configTIMER_SERVICE_TASK_NAME
+        #define configTIMER_SERVICE_TASK_NAME    "Tmr Svc"
+    #endif
+
+/* Bit definitions used in the ucStatus member of a timer structure. */
+    #define tmrSTATUS_IS_ACTIVE                  ( ( uint8_t ) 0x01 )
+    #define tmrSTATUS_IS_STATICALLY_ALLOCATED    ( ( uint8_t ) 0x02 )
+    #define tmrSTATUS_IS_AUTORELOAD              ( ( uint8_t ) 0x04 )
+
+/* The definition of the timers themselves. */
+    typedef struct tmrTimerControl                  /* The old naming convention is used to prevent breaking kernel aware debuggers. */
+    {
+        const char * pcTimerName;                   /*<< Text name.  This is not used by the kernel, it is included simply to make debugging easier. */ /*lint !e971 Unqualified char types are allowed for strings and single characters only. */
+        ListItem_t xTimerListItem;                  /*<< Standard linked list item as used by all kernel features for event management. */
+        TickType_t xTimerPeriodInTicks;             /*<< How quickly and often the timer expires. */
+        void * pvTimerID;                           /*<< An ID to identify the timer.  This allows the timer to be identified when the same callback is used for multiple timers. */
+        TimerCallbackFunction_t pxCallbackFunction; /*<< The function that will be called when the timer expires. */
+        #if ( configUSE_TRACE_FACILITY == 1 )
+            UBaseType_t uxTimerNumber;              /*<< An ID assigned by trace tools such as FreeRTOS+Trace */
+        #endif
+        uint8_t ucStatus;                           /*<< Holds bits to say if the timer was statically allocated or not, and if it is active or not. */
+    } xTIMER;
+
+/* The old xTIMER name is maintained above then typedefed to the new Timer_t
+ * name below to enable the use of older kernel aware debuggers. */
+    typedef xTIMER Timer_t;
+
+/* The definition of messages that can be sent and received on the timer queue.
+ * Two types of message can be queued - messages that manipulate a software timer,
+ * and messages that request the execution of a non-timer related callback.  The
+ * two message types are defined in two separate structures, xTimerParametersType
+ * and xCallbackParametersType respectively. */
+    typedef struct tmrTimerParameters
+    {
+        TickType_t xMessageValue; /*<< An optional value used by a subset of commands, for example, when changing the period of a timer. */
+        Timer_t * pxTimer;        /*<< The timer to which the command will be applied. */
+    } TimerParameter_t;
+
+
+    typedef struct tmrCallbackParameters
+    {
+        PendedFunction_t pxCallbackFunction; /* << The callback function to execute. */
+        void * pvParameter1;                 /* << The value that will be used as the callback functions first parameter. */
+        uint32_t ulParameter2;               /* << The value that will be used as the callback functions second parameter. */
+    } CallbackParameters_t;
+
+/* The structure that contains the two message types, along with an identifier
+ * that is used to determine which message type is valid. */
+    typedef struct tmrTimerQueueMessage
+    {
+        BaseType_t xMessageID; /*<< The command being sent to the timer service task. */
+        union
+        {
+            TimerParameter_t xTimerParameters;
+
+            /* Don't include xCallbackParameters if it is not going to be used as
+             * it makes the structure (and therefore the timer queue) larger. */
+            #if ( INCLUDE_xTimerPendFunctionCall == 1 )
+                CallbackParameters_t xCallbackParameters;
+            #endif /* INCLUDE_xTimerPendFunctionCall */
+        } u;
+    } DaemonTaskMessage_t;
+
+/*lint -save -e956 A manual analysis and inspection has been used to determine
+ * which static variables must be declared volatile. */
+
+/* The list in which active timers are stored.  Timers are referenced in expire
+ * time order, with the nearest expiry time at the front of the list.  Only the
+ * timer service task is allowed to access these lists.
+ * xActiveTimerList1 and xActiveTimerList2 could be at function scope but that
+ * breaks some kernel aware debuggers, and debuggers that reply on removing the
+ * static qualifier. */
+    PRIVILEGED_DATA static List_t xActiveTimerList1;
+    PRIVILEGED_DATA static List_t xActiveTimerList2;
+    PRIVILEGED_DATA static List_t * pxCurrentTimerList;
+    PRIVILEGED_DATA static List_t * pxOverflowTimerList;
+
+/* A queue that is used to send commands to the timer service task. */
+    PRIVILEGED_DATA static QueueHandle_t xTimerQueue = NULL;
+    PRIVILEGED_DATA static TaskHandle_t xTimerTaskHandle = NULL;
+
+/*lint -restore */
+
+/*-----------------------------------------------------------*/
+
+/*
+ * Initialise the infrastructure used by the timer service task if it has not
+ * been initialised already.
+ */
+    static void prvCheckForValidListAndQueue( void ) PRIVILEGED_FUNCTION;
+
+/*
+ * The timer service task (daemon).  Timer functionality is controlled by this
+ * task.  Other tasks communicate with the timer service task using the
+ * xTimerQueue queue.
+ */
+    static portTASK_FUNCTION_PROTO( prvTimerTask, pvParameters ) PRIVILEGED_FUNCTION;
+
+/*
+ * Called by the timer service task to interpret and process a command it
+ * received on the timer queue.
+ */
+    static void prvProcessReceivedCommands( void ) PRIVILEGED_FUNCTION;
+
+/*
+ * Insert the timer into either xActiveTimerList1, or xActiveTimerList2,
+ * depending on if the expire time causes a timer counter overflow.
+ */
+    static BaseType_t prvInsertTimerInActiveList( Timer_t * const pxTimer,
+                                                  const TickType_t xNextExpiryTime,
+                                                  const TickType_t xTimeNow,
+                                                  const TickType_t xCommandTime ) PRIVILEGED_FUNCTION;
+
+/*
+ * Reload the specified auto-reload timer.  If the reloading is backlogged,
+ * clear the backlog, calling the callback for each additional reload.  When
+ * this function returns, the next expiry time is after xTimeNow.
+ */
+    static void prvReloadTimer( Timer_t * const pxTimer,
+                                TickType_t xExpiredTime,
+                                const TickType_t xTimeNow ) PRIVILEGED_FUNCTION;
+
+/*
+ * An active timer has reached its expire time.  Reload the timer if it is an
+ * auto-reload timer, then call its callback.
+ */
+    static void prvProcessExpiredTimer( const TickType_t xNextExpireTime,
+                                        const TickType_t xTimeNow ) PRIVILEGED_FUNCTION;
+
+/*
+ * The tick count has overflowed.  Switch the timer lists after ensuring the
+ * current timer list does not still reference some timers.
+ */
+    static void prvSwitchTimerLists( void ) PRIVILEGED_FUNCTION;
+
+/*
+ * Obtain the current tick count, setting *pxTimerListsWereSwitched to pdTRUE
+ * if a tick count overflow occurred since prvSampleTimeNow() was last called.
+ */
+    static TickType_t prvSampleTimeNow( BaseType_t * const pxTimerListsWereSwitched ) PRIVILEGED_FUNCTION;
+
+/*
+ * If the timer list contains any active timers then return the expire time of
+ * the timer that will expire first and set *pxListWasEmpty to false.  If the
+ * timer list does not contain any timers then return 0 and set *pxListWasEmpty
+ * to pdTRUE.
+ */
+    static TickType_t prvGetNextExpireTime( BaseType_t * const pxListWasEmpty ) PRIVILEGED_FUNCTION;
+
+/*
+ * If a timer has expired, process it.  Otherwise, block the timer service task
+ * until either a timer does expire or a command is received.
+ */
+    static void prvProcessTimerOrBlockTask( const TickType_t xNextExpireTime,
+                                            BaseType_t xListWasEmpty ) PRIVILEGED_FUNCTION;
+
+/*
+ * Called after a Timer_t structure has been allocated either statically or
+ * dynamically to fill in the structure's members.
+ */
+    static void prvInitialiseNewTimer( const char * const pcTimerName, /*lint !e971 Unqualified char types are allowed for strings and single characters only. */
+                                       const TickType_t xTimerPeriodInTicks,
+                                       const UBaseType_t uxAutoReload,
+                                       void * const pvTimerID,
+                                       TimerCallbackFunction_t pxCallbackFunction,
+                                       Timer_t * pxNewTimer ) PRIVILEGED_FUNCTION;
+/*-----------------------------------------------------------*/
+
+    BaseType_t xTimerCreateTimerTask( void )
+    {
+        BaseType_t xReturn = pdFAIL;
+
+        /* This function is called when the scheduler is started if
+         * configUSE_TIMERS is set to 1.  Check that the infrastructure used by the
+         * timer service task has been created/initialised.  If timers have already
+         * been created then the initialisation will already have been performed. */
+        prvCheckForValidListAndQueue();
+
+        if( xTimerQueue != NULL )
+        {
+            #if ( configSUPPORT_STATIC_ALLOCATION == 1 )
+                {
+                    StaticTask_t * pxTimerTaskTCBBuffer = NULL;
+                    StackType_t * pxTimerTaskStackBuffer = NULL;
+                    uint32_t ulTimerTaskStackSize;
+
+                    vApplicationGetTimerTaskMemory( &pxTimerTaskTCBBuffer, &pxTimerTaskStackBuffer, &ulTimerTaskStackSize );
+                    xTimerTaskHandle = xTaskCreateStatic( prvTimerTask,
+                                                          configTIMER_SERVICE_TASK_NAME,
+                                                          ulTimerTaskStackSize,
+                                                          NULL,
+                                                          ( ( UBaseType_t ) configTIMER_TASK_PRIORITY ) | portPRIVILEGE_BIT,
+                                                          pxTimerTaskStackBuffer,
+                                                          pxTimerTaskTCBBuffer );
+
+                    if( xTimerTaskHandle != NULL )
+                    {
+                        xReturn = pdPASS;
+                    }
+                }
+            #else /* if ( configSUPPORT_STATIC_ALLOCATION == 1 ) */
+                {
+                    xReturn = xTaskCreate( prvTimerTask,
+                                           configTIMER_SERVICE_TASK_NAME,
+                                           configTIMER_TASK_STACK_DEPTH,
+                                           NULL,
+                                           ( ( UBaseType_t ) configTIMER_TASK_PRIORITY ) | portPRIVILEGE_BIT,
+                                           &xTimerTaskHandle );
+                }
+            #endif /* configSUPPORT_STATIC_ALLOCATION */
+        }
+        else
+        {
+            mtCOVERAGE_TEST_MARKER();
+        }
+
+        configASSERT( xReturn );
+        return xReturn;
+    }
+/*-----------------------------------------------------------*/
+
+    #if ( configSUPPORT_DYNAMIC_ALLOCATION == 1 )
+
+        TimerHandle_t xTimerCreate( const char * const pcTimerName, /*lint !e971 Unqualified char types are allowed for strings and single characters only. */
+                                    const TickType_t xTimerPeriodInTicks,
+                                    const UBaseType_t uxAutoReload,
+                                    void * const pvTimerID,
+                                    TimerCallbackFunction_t pxCallbackFunction )
+        {
+            Timer_t * pxNewTimer;
+
+            pxNewTimer = ( Timer_t * ) pvPortMalloc( sizeof( Timer_t ) ); /*lint !e9087 !e9079 All values returned by pvPortMalloc() have at least the alignment required by the MCU's stack, and the first member of Timer_t is always a pointer to the timer's mame. */
+
+            if( pxNewTimer != NULL )
+            {
+                /* Status is thus far zero as the timer is not created statically
+                 * and has not been started.  The auto-reload bit may get set in
+                 * prvInitialiseNewTimer. */
+                pxNewTimer->ucStatus = 0x00;
+                prvInitialiseNewTimer( pcTimerName, xTimerPeriodInTicks, uxAutoReload, pvTimerID, pxCallbackFunction, pxNewTimer );
+            }
+
+            return pxNewTimer;
+        }
+
+    #endif /* configSUPPORT_DYNAMIC_ALLOCATION */
+/*-----------------------------------------------------------*/
+
+    #if ( configSUPPORT_STATIC_ALLOCATION == 1 )
+
+        TimerHandle_t xTimerCreateStatic( const char * const pcTimerName, /*lint !e971 Unqualified char types are allowed for strings and single characters only. */
+                                          const TickType_t xTimerPeriodInTicks,
+                                          const UBaseType_t uxAutoReload,
+                                          void * const pvTimerID,
+                                          TimerCallbackFunction_t pxCallbackFunction,
+                                          StaticTimer_t * pxTimerBuffer )
+        {
+            Timer_t * pxNewTimer;
+
+            #if ( configASSERT_DEFINED == 1 )
+                {
+                    /* Sanity check that the size of the structure used to declare a
+                     * variable of type StaticTimer_t equals the size of the real timer
+                     * structure. */
+                    volatile size_t xSize = sizeof( StaticTimer_t );
+                    configASSERT( xSize == sizeof( Timer_t ) );
+                    ( void ) xSize; /* Keeps lint quiet when configASSERT() is not defined. */
+                }
+            #endif /* configASSERT_DEFINED */
+
+            /* A pointer to a StaticTimer_t structure MUST be provided, use it. */
+            configASSERT( pxTimerBuffer );
+            pxNewTimer = ( Timer_t * ) pxTimerBuffer; /*lint !e740 !e9087 StaticTimer_t is a pointer to a Timer_t, so guaranteed to be aligned and sized correctly (checked by an assert()), so this is safe. */
+
+            if( pxNewTimer != NULL )
+            {
+                /* Timers can be created statically or dynamically so note this
+                 * timer was created statically in case it is later deleted.  The
+                 * auto-reload bit may get set in prvInitialiseNewTimer(). */
+                pxNewTimer->ucStatus = tmrSTATUS_IS_STATICALLY_ALLOCATED;
+
+                prvInitialiseNewTimer( pcTimerName, xTimerPeriodInTicks, uxAutoReload, pvTimerID, pxCallbackFunction, pxNewTimer );
+            }
+
+            return pxNewTimer;
+        }
+
+    #endif /* configSUPPORT_STATIC_ALLOCATION */
+/*-----------------------------------------------------------*/
+
+    static void prvInitialiseNewTimer( const char * const pcTimerName, /*lint !e971 Unqualified char types are allowed for strings and single characters only. */
+                                       const TickType_t xTimerPeriodInTicks,
+                                       const UBaseType_t uxAutoReload,
+                                       void * const pvTimerID,
+                                       TimerCallbackFunction_t pxCallbackFunction,
+                                       Timer_t * pxNewTimer )
+    {
+        /* 0 is not a valid value for xTimerPeriodInTicks. */
+        configASSERT( ( xTimerPeriodInTicks > 0 ) );
+
+        /* Ensure the infrastructure used by the timer service task has been
+         * created/initialised. */
+        prvCheckForValidListAndQueue();
+
+        /* Initialise the timer structure members using the function
+         * parameters. */
+        pxNewTimer->pcTimerName = pcTimerName;
+        pxNewTimer->xTimerPeriodInTicks = xTimerPeriodInTicks;
+        pxNewTimer->pvTimerID = pvTimerID;
+        pxNewTimer->pxCallbackFunction = pxCallbackFunction;
+        vListInitialiseItem( &( pxNewTimer->xTimerListItem ) );
+
+        if( uxAutoReload != pdFALSE )
+        {
+            pxNewTimer->ucStatus |= tmrSTATUS_IS_AUTORELOAD;
+        }
+
+        traceTIMER_CREATE( pxNewTimer );
+    }
+/*-----------------------------------------------------------*/
+
+    BaseType_t xTimerGenericCommand( TimerHandle_t xTimer,
+                                     const BaseType_t xCommandID,
+                                     const TickType_t xOptionalValue,
+                                     BaseType_t * const pxHigherPriorityTaskWoken,
+                                     const TickType_t xTicksToWait )
+    {
+        BaseType_t xReturn = pdFAIL;
+        DaemonTaskMessage_t xMessage;
+
+        configASSERT( xTimer );
+
+        /* Send a message to the timer service task to perform a particular action
+         * on a particular timer definition. */
+        if( xTimerQueue != NULL )
+        {
+            /* Send a command to the timer service task to start the xTimer timer. */
+            xMessage.xMessageID = xCommandID;
+            xMessage.u.xTimerParameters.xMessageValue = xOptionalValue;
+            xMessage.u.xTimerParameters.pxTimer = xTimer;
+
+            if( xCommandID < tmrFIRST_FROM_ISR_COMMAND )
+            {
+                if( xTaskGetSchedulerState() == taskSCHEDULER_RUNNING )
+                {
+                    xReturn = xQueueSendToBack( xTimerQueue, &xMessage, xTicksToWait );
+                }
+                else
+                {
+                    xReturn = xQueueSendToBack( xTimerQueue, &xMessage, tmrNO_DELAY );
+                }
+            }
+            else
+            {
+                xReturn = xQueueSendToBackFromISR( xTimerQueue, &xMessage, pxHigherPriorityTaskWoken );
+            }
+
+            traceTIMER_COMMAND_SEND( xTimer, xCommandID, xOptionalValue, xReturn );
+        }
+        else
+        {
+            mtCOVERAGE_TEST_MARKER();
+        }
+
+        return xReturn;
+    }
+/*-----------------------------------------------------------*/
+
+    TaskHandle_t xTimerGetTimerDaemonTaskHandle( void )
+    {
+        /* If xTimerGetTimerDaemonTaskHandle() is called before the scheduler has been
+         * started, then xTimerTaskHandle will be NULL. */
+        configASSERT( ( xTimerTaskHandle != NULL ) );
+        return xTimerTaskHandle;
+    }
+/*-----------------------------------------------------------*/
+
+    TickType_t xTimerGetPeriod( TimerHandle_t xTimer )
+    {
+        Timer_t * pxTimer = xTimer;
+
+        configASSERT( xTimer );
+        return pxTimer->xTimerPeriodInTicks;
+    }
+/*-----------------------------------------------------------*/
+
+    void vTimerSetReloadMode( TimerHandle_t xTimer,
+                              const UBaseType_t uxAutoReload )
+    {
+        Timer_t * pxTimer = xTimer;
+
+        configASSERT( xTimer );
+        taskENTER_CRITICAL();
+        {
+            if( uxAutoReload != pdFALSE )
+            {
+                pxTimer->ucStatus |= tmrSTATUS_IS_AUTORELOAD;
+            }
+            else
+            {
+                pxTimer->ucStatus &= ( ( uint8_t ) ~tmrSTATUS_IS_AUTORELOAD );
+            }
+        }
+        taskEXIT_CRITICAL();
+    }
+/*-----------------------------------------------------------*/
+
+    UBaseType_t uxTimerGetReloadMode( TimerHandle_t xTimer )
+    {
+        Timer_t * pxTimer = xTimer;
+        UBaseType_t uxReturn;
+
+        configASSERT( xTimer );
+        taskENTER_CRITICAL();
+        {
+            if( ( pxTimer->ucStatus & tmrSTATUS_IS_AUTORELOAD ) == 0 )
+            {
+                /* Not an auto-reload timer. */
+                uxReturn = ( UBaseType_t ) pdFALSE;
+            }
+            else
+            {
+                /* Is an auto-reload timer. */
+                uxReturn = ( UBaseType_t ) pdTRUE;
+            }
+        }
+        taskEXIT_CRITICAL();
+
+        return uxReturn;
+    }
+/*-----------------------------------------------------------*/
+
+    TickType_t xTimerGetExpiryTime( TimerHandle_t xTimer )
+    {
+        Timer_t * pxTimer = xTimer;
+        TickType_t xReturn;
+
+        configASSERT( xTimer );
+        xReturn = listGET_LIST_ITEM_VALUE( &( pxTimer->xTimerListItem ) );
+        return xReturn;
+    }
+/*-----------------------------------------------------------*/
+
+    const char * pcTimerGetName( TimerHandle_t xTimer ) /*lint !e971 Unqualified char types are allowed for strings and single characters only. */
+    {
+        Timer_t * pxTimer = xTimer;
+
+        configASSERT( xTimer );
+        return pxTimer->pcTimerName;
+    }
+/*-----------------------------------------------------------*/
+
+    static void prvReloadTimer( Timer_t * const pxTimer,
+                                TickType_t xExpiredTime,
+                                const TickType_t xTimeNow )
+    {
+        /* Insert the timer into the appropriate list for the next expiry time.
+         * If the next expiry time has already passed, advance the expiry time,
+         * call the callback function, and try again. */
+        while( prvInsertTimerInActiveList( pxTimer, ( xExpiredTime + pxTimer->xTimerPeriodInTicks ), xTimeNow, xExpiredTime ) != pdFALSE )
+        {
+            /* Advance the expiry time. */
+            xExpiredTime += pxTimer->xTimerPeriodInTicks;
+
+            /* Call the timer callback. */
+            traceTIMER_EXPIRED( pxTimer );
+            pxTimer->pxCallbackFunction( ( TimerHandle_t ) pxTimer );
+        }
+    }
+/*-----------------------------------------------------------*/
+
+    static void prvProcessExpiredTimer( const TickType_t xNextExpireTime,
+                                        const TickType_t xTimeNow )
+    {
+        Timer_t * const pxTimer = ( Timer_t * ) listGET_OWNER_OF_HEAD_ENTRY( pxCurrentTimerList ); /*lint !e9087 !e9079 void * is used as this macro is used with tasks and co-routines too.  Alignment is known to be fine as the type of the pointer stored and retrieved is the same. */
+
+        /* Remove the timer from the list of active timers.  A check has already
+         * been performed to ensure the list is not empty. */
+
+        ( void ) uxListRemove( &( pxTimer->xTimerListItem ) );
+
+        /* If the timer is an auto-reload timer then calculate the next
+         * expiry time and re-insert the timer in the list of active timers. */
+        if( ( pxTimer->ucStatus & tmrSTATUS_IS_AUTORELOAD ) != 0 )
+        {
+            prvReloadTimer( pxTimer, xNextExpireTime, xTimeNow );
+        }
+        else
+        {
+            pxTimer->ucStatus &= ( ( uint8_t ) ~tmrSTATUS_IS_ACTIVE );
+        }
+
+        /* Call the timer callback. */
+        traceTIMER_EXPIRED( pxTimer );
+        pxTimer->pxCallbackFunction( ( TimerHandle_t ) pxTimer );
+    }
+/*-----------------------------------------------------------*/
+
+    static portTASK_FUNCTION( prvTimerTask, pvParameters )
+    {
+        TickType_t xNextExpireTime;
+        BaseType_t xListWasEmpty;
+
+        /* Just to avoid compiler warnings. */
+        ( void ) pvParameters;
+
+        #if ( configUSE_DAEMON_TASK_STARTUP_HOOK == 1 )
+            {
+                extern void vApplicationDaemonTaskStartupHook( void );
+
+                /* Allow the application writer to execute some code in the context of
+                 * this task at the point the task starts executing.  This is useful if the
+                 * application includes initialisation code that would benefit from
+                 * executing after the scheduler has been started. */
+                vApplicationDaemonTaskStartupHook();
+            }
+        #endif /* configUSE_DAEMON_TASK_STARTUP_HOOK */
+
+        for( ; ; )
+        {
+            /* Query the timers list to see if it contains any timers, and if so,
+             * obtain the time at which the next timer will expire. */
+            xNextExpireTime = prvGetNextExpireTime( &xListWasEmpty );
+
+            /* If a timer has expired, process it.  Otherwise, block this task
+             * until either a timer does expire, or a command is received. */
+            prvProcessTimerOrBlockTask( xNextExpireTime, xListWasEmpty );
+
+            /* Empty the command queue. */
+            prvProcessReceivedCommands();
+        }
+    }
+/*-----------------------------------------------------------*/
+
+    static void prvProcessTimerOrBlockTask( const TickType_t xNextExpireTime,
+                                            BaseType_t xListWasEmpty )
+    {
+        TickType_t xTimeNow;
+        BaseType_t xTimerListsWereSwitched;
+
+        vTaskSuspendAll();
+        {
+            /* Obtain the time now to make an assessment as to whether the timer
+             * has expired or not.  If obtaining the time causes the lists to switch
+             * then don't process this timer as any timers that remained in the list
+             * when the lists were switched will have been processed within the
+             * prvSampleTimeNow() function. */
+            xTimeNow = prvSampleTimeNow( &xTimerListsWereSwitched );
+
+            if( xTimerListsWereSwitched == pdFALSE )
+            {
+                /* The tick count has not overflowed, has the timer expired? */
+                if( ( xListWasEmpty == pdFALSE ) && ( xNextExpireTime <= xTimeNow ) )
+                {
+                    ( void ) xTaskResumeAll();
+                    prvProcessExpiredTimer( xNextExpireTime, xTimeNow );
+                }
+                else
+                {
+                    /* The tick count has not overflowed, and the next expire
+                     * time has not been reached yet.  This task should therefore
+                     * block to wait for the next expire time or a command to be
+                     * received - whichever comes first.  The following line cannot
+                     * be reached unless xNextExpireTime > xTimeNow, except in the
+                     * case when the current timer list is empty. */
+                    if( xListWasEmpty != pdFALSE )
+                    {
+                        /* The current timer list is empty - is the overflow list
+                         * also empty? */
+                        xListWasEmpty = listLIST_IS_EMPTY( pxOverflowTimerList );
+                    }
+
+                    vQueueWaitForMessageRestricted( xTimerQueue, ( xNextExpireTime - xTimeNow ), xListWasEmpty );
+
+                    if( xTaskResumeAll() == pdFALSE )
+                    {
+                        /* Yield to wait for either a command to arrive, or the
+                         * block time to expire.  If a command arrived between the
+                         * critical section being exited and this yield then the yield
+                         * will not cause the task to block. */
+                        portYIELD_WITHIN_API();
+                    }
+                    else
+                    {
+                        mtCOVERAGE_TEST_MARKER();
+                    }
+                }
+            }
+            else
+            {
+                ( void ) xTaskResumeAll();
+            }
+        }
+    }
+/*-----------------------------------------------------------*/
+
+    static TickType_t prvGetNextExpireTime( BaseType_t * const pxListWasEmpty )
+    {
+        TickType_t xNextExpireTime;
+
+        /* Timers are listed in expiry time order, with the head of the list
+         * referencing the task that will expire first.  Obtain the time at which
+         * the timer with the nearest expiry time will expire.  If there are no
+         * active timers then just set the next expire time to 0.  That will cause
+         * this task to unblock when the tick count overflows, at which point the
+         * timer lists will be switched and the next expiry time can be
+         * re-assessed.  */
+        *pxListWasEmpty = listLIST_IS_EMPTY( pxCurrentTimerList );
+
+        if( *pxListWasEmpty == pdFALSE )
+        {
+            xNextExpireTime = listGET_ITEM_VALUE_OF_HEAD_ENTRY( pxCurrentTimerList );
+        }
+        else
+        {
+            /* Ensure the task unblocks when the tick count rolls over. */
+            xNextExpireTime = ( TickType_t ) 0U;
+        }
+
+        return xNextExpireTime;
+    }
+/*-----------------------------------------------------------*/
+
+    static TickType_t prvSampleTimeNow( BaseType_t * const pxTimerListsWereSwitched )
+    {
+        TickType_t xTimeNow;
+        PRIVILEGED_DATA static TickType_t xLastTime = ( TickType_t ) 0U; /*lint !e956 Variable is only accessible to one task. */
+
+        xTimeNow = xTaskGetTickCount();
+
+        if( xTimeNow < xLastTime )
+        {
+            prvSwitchTimerLists();
+            *pxTimerListsWereSwitched = pdTRUE;
+        }
+        else
+        {
+            *pxTimerListsWereSwitched = pdFALSE;
+        }
+
+        xLastTime = xTimeNow;
+
+        return xTimeNow;
+    }
+/*-----------------------------------------------------------*/
+
+    static BaseType_t prvInsertTimerInActiveList( Timer_t * const pxTimer,
+                                                  const TickType_t xNextExpiryTime,
+                                                  const TickType_t xTimeNow,
+                                                  const TickType_t xCommandTime )
+    {
+        BaseType_t xProcessTimerNow = pdFALSE;
+
+        listSET_LIST_ITEM_VALUE( &( pxTimer->xTimerListItem ), xNextExpiryTime );
+        listSET_LIST_ITEM_OWNER( &( pxTimer->xTimerListItem ), pxTimer );
+
+        if( xNextExpiryTime <= xTimeNow )
+        {
+            /* Has the expiry time elapsed between the command to start/reset a
+             * timer was issued, and the time the command was processed? */
+            if( ( ( TickType_t ) ( xTimeNow - xCommandTime ) ) >= pxTimer->xTimerPeriodInTicks ) /*lint !e961 MISRA exception as the casts are only redundant for some ports. */
+            {
+                /* The time between a command being issued and the command being
+                 * processed actually exceeds the timers period.  */
+                xProcessTimerNow = pdTRUE;
+            }
+            else
+            {
+                vListInsert( pxOverflowTimerList, &( pxTimer->xTimerListItem ) );
+            }
+        }
+        else
+        {
+            if( ( xTimeNow < xCommandTime ) && ( xNextExpiryTime >= xCommandTime ) )
+            {
+                /* If, since the command was issued, the tick count has overflowed
+                 * but the expiry time has not, then the timer must have already passed
+                 * its expiry time and should be processed immediately. */
+                xProcessTimerNow = pdTRUE;
+            }
+            else
+            {
+                vListInsert( pxCurrentTimerList, &( pxTimer->xTimerListItem ) );
+            }
+        }
+
+        return xProcessTimerNow;
+    }
+/*-----------------------------------------------------------*/
+
+    static void prvProcessReceivedCommands( void )
+    {
+        DaemonTaskMessage_t xMessage;
+        Timer_t * pxTimer;
+        BaseType_t xTimerListsWereSwitched;
+        TickType_t xTimeNow;
+
+        while( xQueueReceive( xTimerQueue, &xMessage, tmrNO_DELAY ) != pdFAIL ) /*lint !e603 xMessage does not have to be initialised as it is passed out, not in, and it is not used unless xQueueReceive() returns pdTRUE. */
+        {
+            #if ( INCLUDE_xTimerPendFunctionCall == 1 )
+                {
+                    /* Negative commands are pended function calls rather than timer
+                     * commands. */
+                    if( xMessage.xMessageID < ( BaseType_t ) 0 )
+                    {
+                        const CallbackParameters_t * const pxCallback = &( xMessage.u.xCallbackParameters );
+
+                        /* The timer uses the xCallbackParameters member to request a
+                         * callback be executed.  Check the callback is not NULL. */
+                        configASSERT( pxCallback );
+
+                        /* Call the function. */
+                        pxCallback->pxCallbackFunction( pxCallback->pvParameter1, pxCallback->ulParameter2 );
+                    }
+                    else
+                    {
+                        mtCOVERAGE_TEST_MARKER();
+                    }
+                }
+            #endif /* INCLUDE_xTimerPendFunctionCall */
+
+            /* Commands that are positive are timer commands rather than pended
+             * function calls. */
+            if( xMessage.xMessageID >= ( BaseType_t ) 0 )
+            {
+                /* The messages uses the xTimerParameters member to work on a
+                 * software timer. */
+                pxTimer = xMessage.u.xTimerParameters.pxTimer;
+
+                if( listIS_CONTAINED_WITHIN( NULL, &( pxTimer->xTimerListItem ) ) == pdFALSE ) /*lint !e961. The cast is only redundant when NULL is passed into the macro. */
+                {
+                    /* The timer is in a list, remove it. */
+                    ( void ) uxListRemove( &( pxTimer->xTimerListItem ) );
+                }
+                else
+                {
+                    mtCOVERAGE_TEST_MARKER();
+                }
+
+                traceTIMER_COMMAND_RECEIVED( pxTimer, xMessage.xMessageID, xMessage.u.xTimerParameters.xMessageValue );
+
+                /* In this case the xTimerListsWereSwitched parameter is not used, but
+                 *  it must be present in the function call.  prvSampleTimeNow() must be
+                 *  called after the message is received from xTimerQueue so there is no
+                 *  possibility of a higher priority task adding a message to the message
+                 *  queue with a time that is ahead of the timer daemon task (because it
+                 *  pre-empted the timer daemon task after the xTimeNow value was set). */
+                xTimeNow = prvSampleTimeNow( &xTimerListsWereSwitched );
+
+                switch( xMessage.xMessageID )
+                {
+                    case tmrCOMMAND_START:
+                    case tmrCOMMAND_START_FROM_ISR:
+                    case tmrCOMMAND_RESET:
+                    case tmrCOMMAND_RESET_FROM_ISR:
+                        /* Start or restart a timer. */
+                        pxTimer->ucStatus |= tmrSTATUS_IS_ACTIVE;
+
+                        if( prvInsertTimerInActiveList( pxTimer, xMessage.u.xTimerParameters.xMessageValue + pxTimer->xTimerPeriodInTicks, xTimeNow, xMessage.u.xTimerParameters.xMessageValue ) != pdFALSE )
+                        {
+                            /* The timer expired before it was added to the active
+                             * timer list.  Process it now. */
+                            if( ( pxTimer->ucStatus & tmrSTATUS_IS_AUTORELOAD ) != 0 )
+                            {
+                                prvReloadTimer( pxTimer, xMessage.u.xTimerParameters.xMessageValue + pxTimer->xTimerPeriodInTicks, xTimeNow );
+                            }
+                            else
+                            {
+                                pxTimer->ucStatus &= ( ( uint8_t ) ~tmrSTATUS_IS_ACTIVE );
+                            }
+
+                            /* Call the timer callback. */
+                            traceTIMER_EXPIRED( pxTimer );
+                            pxTimer->pxCallbackFunction( ( TimerHandle_t ) pxTimer );
+                        }
+                        else
+                        {
+                            mtCOVERAGE_TEST_MARKER();
+                        }
+
+                        break;
+
+                    case tmrCOMMAND_STOP:
+                    case tmrCOMMAND_STOP_FROM_ISR:
+                        /* The timer has already been removed from the active list. */
+                        pxTimer->ucStatus &= ( ( uint8_t ) ~tmrSTATUS_IS_ACTIVE );
+                        break;
+
+                    case tmrCOMMAND_CHANGE_PERIOD:
+                    case tmrCOMMAND_CHANGE_PERIOD_FROM_ISR:
+                        pxTimer->ucStatus |= tmrSTATUS_IS_ACTIVE;
+                        pxTimer->xTimerPeriodInTicks = xMessage.u.xTimerParameters.xMessageValue;
+                        configASSERT( ( pxTimer->xTimerPeriodInTicks > 0 ) );
+
+                        /* The new period does not really have a reference, and can
+                         * be longer or shorter than the old one.  The command time is
+                         * therefore set to the current time, and as the period cannot
+                         * be zero the next expiry time can only be in the future,
+                         * meaning (unlike for the xTimerStart() case above) there is
+                         * no fail case that needs to be handled here. */
+                        ( void ) prvInsertTimerInActiveList( pxTimer, ( xTimeNow + pxTimer->xTimerPeriodInTicks ), xTimeNow, xTimeNow );
+                        break;
+
+                    case tmrCOMMAND_DELETE:
+                        #if ( configSUPPORT_DYNAMIC_ALLOCATION == 1 )
+                            {
+                                /* The timer has already been removed from the active list,
+                                 * just free up the memory if the memory was dynamically
+                                 * allocated. */
+                                if( ( pxTimer->ucStatus & tmrSTATUS_IS_STATICALLY_ALLOCATED ) == ( uint8_t ) 0 )
+                                {
+                                    vPortFree( pxTimer );
+                                }
+                                else
+                                {
+                                    pxTimer->ucStatus &= ( ( uint8_t ) ~tmrSTATUS_IS_ACTIVE );
+                                }
+                            }
+                        #else /* if ( configSUPPORT_DYNAMIC_ALLOCATION == 1 ) */
+                            {
+                                /* If dynamic allocation is not enabled, the memory
+                                 * could not have been dynamically allocated. So there is
+                                 * no need to free the memory - just mark the timer as
+                                 * "not active". */
+                                pxTimer->ucStatus &= ( ( uint8_t ) ~tmrSTATUS_IS_ACTIVE );
+                            }
+                        #endif /* configSUPPORT_DYNAMIC_ALLOCATION */
+                        break;
+
+                    default:
+                        /* Don't expect to get here. */
+                        break;
+                }
+            }
+        }
+    }
+/*-----------------------------------------------------------*/
+
+    static void prvSwitchTimerLists( void )
+    {
+        TickType_t xNextExpireTime;
+        List_t * pxTemp;
+
+        /* The tick count has overflowed.  The timer lists must be switched.
+         * If there are any timers still referenced from the current timer list
+         * then they must have expired and should be processed before the lists
+         * are switched. */
+        while( listLIST_IS_EMPTY( pxCurrentTimerList ) == pdFALSE )
+        {
+            xNextExpireTime = listGET_ITEM_VALUE_OF_HEAD_ENTRY( pxCurrentTimerList );
+
+            /* Process the expired timer.  For auto-reload timers, be careful to
+             * process only expirations that occur on the current list.  Further
+             * expirations must wait until after the lists are switched. */
+            prvProcessExpiredTimer( xNextExpireTime, tmrMAX_TIME_BEFORE_OVERFLOW );
+        }
+
+        pxTemp = pxCurrentTimerList;
+        pxCurrentTimerList = pxOverflowTimerList;
+        pxOverflowTimerList = pxTemp;
+    }
+/*-----------------------------------------------------------*/
+
+    static void prvCheckForValidListAndQueue( void )
+    {
+        /* Check that the list from which active timers are referenced, and the
+         * queue used to communicate with the timer service, have been
+         * initialised. */
+        taskENTER_CRITICAL();
+        {
+            if( xTimerQueue == NULL )
+            {
+                vListInitialise( &xActiveTimerList1 );
+                vListInitialise( &xActiveTimerList2 );
+                pxCurrentTimerList = &xActiveTimerList1;
+                pxOverflowTimerList = &xActiveTimerList2;
+
+                #if ( configSUPPORT_STATIC_ALLOCATION == 1 )
+                    {
+                        /* The timer queue is allocated statically in case
+                         * configSUPPORT_DYNAMIC_ALLOCATION is 0. */
+                        PRIVILEGED_DATA static StaticQueue_t xStaticTimerQueue;                                                                          /*lint !e956 Ok to declare in this manner to prevent additional conditional compilation guards in other locations. */
+                        PRIVILEGED_DATA static uint8_t ucStaticTimerQueueStorage[ ( size_t ) configTIMER_QUEUE_LENGTH * sizeof( DaemonTaskMessage_t ) ]; /*lint !e956 Ok to declare in this manner to prevent additional conditional compilation guards in other locations. */
+
+                        xTimerQueue = xQueueCreateStatic( ( UBaseType_t ) configTIMER_QUEUE_LENGTH, ( UBaseType_t ) sizeof( DaemonTaskMessage_t ), &( ucStaticTimerQueueStorage[ 0 ] ), &xStaticTimerQueue );
+                    }
+                #else
+                    {
+                        xTimerQueue = xQueueCreate( ( UBaseType_t ) configTIMER_QUEUE_LENGTH, sizeof( DaemonTaskMessage_t ) );
+                    }
+                #endif /* if ( configSUPPORT_STATIC_ALLOCATION == 1 ) */
+
+                #if ( configQUEUE_REGISTRY_SIZE > 0 )
+                    {
+                        if( xTimerQueue != NULL )
+                        {
+                            vQueueAddToRegistry( xTimerQueue, "TmrQ" );
+                        }
+                        else
+                        {
+                            mtCOVERAGE_TEST_MARKER();
+                        }
+                    }
+                #endif /* configQUEUE_REGISTRY_SIZE */
+            }
+            else
+            {
+                mtCOVERAGE_TEST_MARKER();
+            }
+        }
+        taskEXIT_CRITICAL();
+    }
+/*-----------------------------------------------------------*/
+
+    BaseType_t xTimerIsTimerActive( TimerHandle_t xTimer )
+    {
+        BaseType_t xReturn;
+        Timer_t * pxTimer = xTimer;
+
+        configASSERT( xTimer );
+
+        /* Is the timer in the list of active timers? */
+        taskENTER_CRITICAL();
+        {
+            if( ( pxTimer->ucStatus & tmrSTATUS_IS_ACTIVE ) == 0 )
+            {
+                xReturn = pdFALSE;
+            }
+            else
+            {
+                xReturn = pdTRUE;
+            }
+        }
+        taskEXIT_CRITICAL();
+
+        return xReturn;
+    } /*lint !e818 Can't be pointer to const due to the typedef. */
+/*-----------------------------------------------------------*/
+
+    void * pvTimerGetTimerID( const TimerHandle_t xTimer )
+    {
+        Timer_t * const pxTimer = xTimer;
+        void * pvReturn;
+
+        configASSERT( xTimer );
+
+        taskENTER_CRITICAL();
+        {
+            pvReturn = pxTimer->pvTimerID;
+        }
+        taskEXIT_CRITICAL();
+
+        return pvReturn;
+    }
+/*-----------------------------------------------------------*/
+
+    void vTimerSetTimerID( TimerHandle_t xTimer,
+                           void * pvNewID )
+    {
+        Timer_t * const pxTimer = xTimer;
+
+        configASSERT( xTimer );
+
+        taskENTER_CRITICAL();
+        {
+            pxTimer->pvTimerID = pvNewID;
+        }
+        taskEXIT_CRITICAL();
+    }
+/*-----------------------------------------------------------*/
+
+    #if ( INCLUDE_xTimerPendFunctionCall == 1 )
+
+        BaseType_t xTimerPendFunctionCallFromISR( PendedFunction_t xFunctionToPend,
+                                                  void * pvParameter1,
+                                                  uint32_t ulParameter2,
+                                                  BaseType_t * pxHigherPriorityTaskWoken )
+        {
+            DaemonTaskMessage_t xMessage;
+            BaseType_t xReturn;
+
+            /* Complete the message with the function parameters and post it to the
+             * daemon task. */
+            xMessage.xMessageID = tmrCOMMAND_EXECUTE_CALLBACK_FROM_ISR;
+            xMessage.u.xCallbackParameters.pxCallbackFunction = xFunctionToPend;
+            xMessage.u.xCallbackParameters.pvParameter1 = pvParameter1;
+            xMessage.u.xCallbackParameters.ulParameter2 = ulParameter2;
+
+            xReturn = xQueueSendFromISR( xTimerQueue, &xMessage, pxHigherPriorityTaskWoken );
+
+            tracePEND_FUNC_CALL_FROM_ISR( xFunctionToPend, pvParameter1, ulParameter2, xReturn );
+
+            return xReturn;
+        }
+
+    #endif /* INCLUDE_xTimerPendFunctionCall */
+/*-----------------------------------------------------------*/
+
+    #if ( INCLUDE_xTimerPendFunctionCall == 1 )
+
+        BaseType_t xTimerPendFunctionCall( PendedFunction_t xFunctionToPend,
+                                           void * pvParameter1,
+                                           uint32_t ulParameter2,
+                                           TickType_t xTicksToWait )
+        {
+            DaemonTaskMessage_t xMessage;
+            BaseType_t xReturn;
+
+            /* This function can only be called after a timer has been created or
+             * after the scheduler has been started because, until then, the timer
+             * queue does not exist. */
+            configASSERT( xTimerQueue );
+
+            /* Complete the message with the function parameters and post it to the
+             * daemon task. */
+            xMessage.xMessageID = tmrCOMMAND_EXECUTE_CALLBACK;
+            xMessage.u.xCallbackParameters.pxCallbackFunction = xFunctionToPend;
+            xMessage.u.xCallbackParameters.pvParameter1 = pvParameter1;
+            xMessage.u.xCallbackParameters.ulParameter2 = ulParameter2;
+
+            xReturn = xQueueSendToBack( xTimerQueue, &xMessage, xTicksToWait );
+
+            tracePEND_FUNC_CALL( xFunctionToPend, pvParameter1, ulParameter2, xReturn );
+
+            return xReturn;
+        }
+
+    #endif /* INCLUDE_xTimerPendFunctionCall */
+/*-----------------------------------------------------------*/
+
+    #if ( configUSE_TRACE_FACILITY == 1 )
+
+        UBaseType_t uxTimerGetTimerNumber( TimerHandle_t xTimer )
+        {
+            return ( ( Timer_t * ) xTimer )->uxTimerNumber;
+        }
+
+    #endif /* configUSE_TRACE_FACILITY */
+/*-----------------------------------------------------------*/
+
+    #if ( configUSE_TRACE_FACILITY == 1 )
+
+        void vTimerSetTimerNumber( TimerHandle_t xTimer,
+                                   UBaseType_t uxTimerNumber )
+        {
+            ( ( Timer_t * ) xTimer )->uxTimerNumber = uxTimerNumber;
+        }
+
+    #endif /* configUSE_TRACE_FACILITY */
+/*-----------------------------------------------------------*/
+
+/* This entire source file will be skipped if the application is not configured
+ * to include software timer functionality.  If you want to include software timer
+ * functionality then ensure configUSE_TIMERS is set to 1 in FreeRTOSConfig.h. */
+#endif /* configUSE_TIMERS == 1 */