--- conflicted
+++ resolved
@@ -1,11 +1,6 @@
 /*
-<<<<<<< HEAD
- * FreeRTOS Kernel V11.0.1
- * Copyright (C) 2021 Amazon.com, Inc. or its affiliates.  All Rights Reserved.
-=======
  * FreeRTOS Kernel V11.1.0
  * Copyright (C) 2021 Amazon.com, Inc. or its affiliates. All Rights Reserved.
->>>>>>> 6bcb1d75
  *
  * SPDX-License-Identifier: MIT
  *
@@ -58,17 +53,10 @@
  * The tskKERNEL_VERSION_MAJOR, tskKERNEL_VERSION_MINOR, tskKERNEL_VERSION_BUILD
  * values will reflect the last released version number.
  */
-<<<<<<< HEAD
-#define tskKERNEL_VERSION_NUMBER       "V11.0.1"
-#define tskKERNEL_VERSION_MAJOR        11
-#define tskKERNEL_VERSION_MINOR        0
-#define tskKERNEL_VERSION_BUILD        1
-=======
 #define tskKERNEL_VERSION_NUMBER       "V11.1.0"
 #define tskKERNEL_VERSION_MAJOR        11
 #define tskKERNEL_VERSION_MINOR        1
 #define tskKERNEL_VERSION_BUILD        0
->>>>>>> 6bcb1d75
 
 /* MPU region parameters passed in ulParameters
  * of MemoryRegion_t struct. */
@@ -82,11 +70,6 @@
  * authorize access requests. */
 #define tskMPU_READ_PERMISSION         ( 1U << 0U )
 #define tskMPU_WRITE_PERMISSION        ( 1U << 1U )
-
-/* MPU region permissions stored in MPU settings to
- * authorize access requests. */
-#define tskMPU_READ_PERMISSION         ( 1UL << 0UL )
-#define tskMPU_WRITE_PERMISSION        ( 1UL << 1UL )
 
 /* The direct to task notification feature used to have only a single notification
  * per task.  Now there is an array of notifications per task that is dimensioned by
@@ -398,11 +381,7 @@
 #if ( configSUPPORT_DYNAMIC_ALLOCATION == 1 )
     BaseType_t xTaskCreate( TaskFunction_t pxTaskCode,
                             const char * const pcName,
-<<<<<<< HEAD
-                            const configSTACK_DEPTH_TYPE usStackDepth,
-=======
                             const configSTACK_DEPTH_TYPE uxStackDepth,
->>>>>>> 6bcb1d75
                             void * const pvParameters,
                             UBaseType_t uxPriority,
                             TaskHandle_t * const pxCreatedTask ) PRIVILEGED_FUNCTION;
@@ -411,11 +390,7 @@
 #if ( ( configSUPPORT_DYNAMIC_ALLOCATION == 1 ) && ( configNUMBER_OF_CORES > 1 ) && ( configUSE_CORE_AFFINITY == 1 ) )
     BaseType_t xTaskCreateAffinitySet( TaskFunction_t pxTaskCode,
                                        const char * const pcName,
-<<<<<<< HEAD
-                                       const configSTACK_DEPTH_TYPE usStackDepth,
-=======
                                        const configSTACK_DEPTH_TYPE uxStackDepth,
->>>>>>> 6bcb1d75
                                        void * const pvParameters,
                                        UBaseType_t uxPriority,
                                        UBaseType_t uxCoreAffinityMask,
@@ -533,11 +508,7 @@
 #if ( configSUPPORT_STATIC_ALLOCATION == 1 )
     TaskHandle_t xTaskCreateStatic( TaskFunction_t pxTaskCode,
                                     const char * const pcName,
-<<<<<<< HEAD
-                                    const uint32_t ulStackDepth,
-=======
                                     const configSTACK_DEPTH_TYPE uxStackDepth,
->>>>>>> 6bcb1d75
                                     void * const pvParameters,
                                     UBaseType_t uxPriority,
                                     StackType_t * const puxStackBuffer,
@@ -547,11 +518,7 @@
 #if ( ( configSUPPORT_STATIC_ALLOCATION == 1 ) && ( configNUMBER_OF_CORES > 1 ) && ( configUSE_CORE_AFFINITY == 1 ) )
     TaskHandle_t xTaskCreateStaticAffinitySet( TaskFunction_t pxTaskCode,
                                                const char * const pcName,
-<<<<<<< HEAD
-                                               const uint32_t ulStackDepth,
-=======
                                                const configSTACK_DEPTH_TYPE uxStackDepth,
->>>>>>> 6bcb1d75
                                                void * const pvParameters,
                                                UBaseType_t uxPriority,
                                                StackType_t * const puxStackBuffer,
@@ -2033,20 +2000,12 @@
  */
     void vApplicationGetIdleTaskMemory( StaticTask_t ** ppxIdleTaskTCBBuffer,
                                         StackType_t ** ppxIdleTaskStackBuffer,
-<<<<<<< HEAD
-                                        uint32_t * pulIdleTaskStackSize );
-=======
                                         configSTACK_DEPTH_TYPE * puxIdleTaskStackSize );
->>>>>>> 6bcb1d75
 
 /**
  * task.h
  * @code{c}
-<<<<<<< HEAD
- * void vApplicationGetPassiveIdleTaskMemory( StaticTask_t ** ppxIdleTaskTCBBuffer, StackType_t ** ppxIdleTaskStackBuffer, uint32_t *pulIdleTaskStackSize, BaseType_t xCoreID )
-=======
  * void vApplicationGetPassiveIdleTaskMemory( StaticTask_t ** ppxIdleTaskTCBBuffer, StackType_t ** ppxIdleTaskStackBuffer, configSTACK_DEPTH_TYPE * puxIdleTaskStackSize, BaseType_t xCoreID )
->>>>>>> 6bcb1d75
  * @endcode
  *
  * This function is used to provide a statically allocated block of memory to FreeRTOS to hold the Idle Tasks TCB.  This function is required when
@@ -2064,21 +2023,13 @@
  *
  * @param ppxIdleTaskTCBBuffer A handle to a statically allocated TCB buffer
  * @param ppxIdleTaskStackBuffer A handle to a statically allocated Stack buffer for the idle task
-<<<<<<< HEAD
- * @param pulIdleTaskStackSize A pointer to the number of elements that will fit in the allocated stack buffer
-=======
  * @param puxIdleTaskStackSize A pointer to the number of elements that will fit in the allocated stack buffer
->>>>>>> 6bcb1d75
  * @param xPassiveIdleTaskIndex The passive idle task index of the idle task buffer
  */
     #if ( configNUMBER_OF_CORES > 1 )
         void vApplicationGetPassiveIdleTaskMemory( StaticTask_t ** ppxIdleTaskTCBBuffer,
                                                    StackType_t ** ppxIdleTaskStackBuffer,
-<<<<<<< HEAD
-                                                   uint32_t * pulIdleTaskStackSize,
-=======
                                                    configSTACK_DEPTH_TYPE * puxIdleTaskStackSize,
->>>>>>> 6bcb1d75
                                                    BaseType_t xPassiveIdleTaskIndex );
     #endif /* #if ( configNUMBER_OF_CORES > 1 ) */
 #endif /* if ( configSUPPORT_STATIC_ALLOCATION == 1 ) */
@@ -2339,11 +2290,7 @@
  * \defgroup vTaskList vTaskList
  * \ingroup TaskUtils
  */
-<<<<<<< HEAD
-#define vTaskList( pcWriteBuffer )    vTaskListTasks( pcWriteBuffer, configSTATS_BUFFER_MAX_LENGTH )
-=======
 #define vTaskList( pcWriteBuffer )    vTaskListTasks( ( pcWriteBuffer ), configSTATS_BUFFER_MAX_LENGTH )
->>>>>>> 6bcb1d75
 
 /**
  * task. h
@@ -2466,11 +2413,7 @@
  * \defgroup vTaskGetRunTimeStats vTaskGetRunTimeStats
  * \ingroup TaskUtils
  */
-<<<<<<< HEAD
-#define vTaskGetRunTimeStats( pcWriteBuffer )    vTaskGetRunTimeStatistics( pcWriteBuffer, configSTATS_BUFFER_MAX_LENGTH )
-=======
 #define vTaskGetRunTimeStats( pcWriteBuffer )    vTaskGetRunTimeStatistics( ( pcWriteBuffer ), configSTATS_BUFFER_MAX_LENGTH )
->>>>>>> 6bcb1d75
 
 /**
  * task. h
@@ -3646,13 +3589,7 @@
 /*
  * Return the handle of the task running on specified core.
  */
-<<<<<<< HEAD
-#if ( configNUMBER_OF_CORES > 1 )
-    TaskHandle_t xTaskGetCurrentTaskHandleForCore( BaseType_t xCoreID ) PRIVILEGED_FUNCTION;
-#endif
-=======
 TaskHandle_t xTaskGetCurrentTaskHandleForCore( BaseType_t xCoreID ) PRIVILEGED_FUNCTION;
->>>>>>> 6bcb1d75
 
 /*
  * Shortcut used by the queue implementation to prevent unnecessary call to
