/*
<<<<<<< HEAD
 * FreeRTOS Kernel V11.0.1
 * Copyright (C) 2021 Amazon.com, Inc. or its affiliates.  All Rights Reserved.
=======
 * FreeRTOS Kernel V11.1.0
 * Copyright (C) 2021 Amazon.com, Inc. or its affiliates. All Rights Reserved.
>>>>>>> 6bcb1d75
 *
 * SPDX-License-Identifier: MIT
 *
 * Permission is hereby granted, free of charge, to any person obtaining a copy of
 * this software and associated documentation files (the "Software"), to deal in
 * the Software without restriction, including without limitation the rights to
 * use, copy, modify, merge, publish, distribute, sublicense, and/or sell copies of
 * the Software, and to permit persons to whom the Software is furnished to do so,
 * subject to the following conditions:
 *
 * The above copyright notice and this permission notice shall be included in all
 * copies or substantial portions of the Software.
 *
 * THE SOFTWARE IS PROVIDED "AS IS", WITHOUT WARRANTY OF ANY KIND, EXPRESS OR
 * IMPLIED, INCLUDING BUT NOT LIMITED TO THE WARRANTIES OF MERCHANTABILITY, FITNESS
 * FOR A PARTICULAR PURPOSE AND NONINFRINGEMENT. IN NO EVENT SHALL THE AUTHORS OR
 * COPYRIGHT HOLDERS BE LIABLE FOR ANY CLAIM, DAMAGES OR OTHER LIABILITY, WHETHER
 * IN AN ACTION OF CONTRACT, TORT OR OTHERWISE, ARISING FROM, OUT OF OR IN
 * CONNECTION WITH THE SOFTWARE OR THE USE OR OTHER DEALINGS IN THE SOFTWARE.
 *
 * https://www.FreeRTOS.org
 * https://github.com/FreeRTOS
 *
 */

#ifndef MPU_WRAPPERS_H
#define MPU_WRAPPERS_H

/* This file redefines API functions to be called through a wrapper macro, but
 * only for ports that are using the MPU. */
#if ( portUSING_MPU_WRAPPERS == 1 )

/* MPU_WRAPPERS_INCLUDED_FROM_API_FILE will be defined when this file is
 * included from queue.c or task.c to prevent it from having an effect within
 * those files. */
    #ifndef MPU_WRAPPERS_INCLUDED_FROM_API_FILE

/*
 * Map standard (non MPU) API functions to equivalents that start
 * "MPU_".  This will cause the application code to call the MPU_
 * version, which wraps the non-MPU version with privilege promoting
 * then demoting code, so the kernel code always runs will full
 * privileges.
 */

/* Map standard task.h API functions to the MPU equivalents. */
        #define vTaskDelay                            MPU_vTaskDelay
        #define xTaskDelayUntil                       MPU_xTaskDelayUntil
        #define xTaskAbortDelay                       MPU_xTaskAbortDelay
        #define uxTaskPriorityGet                     MPU_uxTaskPriorityGet
        #define eTaskGetState                         MPU_eTaskGetState
        #define vTaskGetInfo                          MPU_vTaskGetInfo
        #define vTaskSuspend                          MPU_vTaskSuspend
        #define vTaskResume                           MPU_vTaskResume
        #define xTaskGetTickCount                     MPU_xTaskGetTickCount
        #define uxTaskGetNumberOfTasks                MPU_uxTaskGetNumberOfTasks
        #define uxTaskGetStackHighWaterMark           MPU_uxTaskGetStackHighWaterMark
        #define uxTaskGetStackHighWaterMark2          MPU_uxTaskGetStackHighWaterMark2
        #define vTaskSetApplicationTaskTag            MPU_vTaskSetApplicationTaskTag
        #define xTaskGetApplicationTaskTag            MPU_xTaskGetApplicationTaskTag
        #define vTaskSetThreadLocalStoragePointer     MPU_vTaskSetThreadLocalStoragePointer
        #define pvTaskGetThreadLocalStoragePointer    MPU_pvTaskGetThreadLocalStoragePointer
        #define xTaskGetIdleTaskHandle                MPU_xTaskGetIdleTaskHandle
        #define uxTaskGetSystemState                  MPU_uxTaskGetSystemState
        #define ulTaskGetIdleRunTimeCounter           MPU_ulTaskGetIdleRunTimeCounter
        #define ulTaskGetIdleRunTimePercent           MPU_ulTaskGetIdleRunTimePercent
        #define xTaskGenericNotify                    MPU_xTaskGenericNotify
        #define xTaskGenericNotifyWait                MPU_xTaskGenericNotifyWait
        #define ulTaskGenericNotifyTake               MPU_ulTaskGenericNotifyTake
        #define xTaskGenericNotifyStateClear          MPU_xTaskGenericNotifyStateClear
        #define ulTaskGenericNotifyValueClear         MPU_ulTaskGenericNotifyValueClear
        #define vTaskSetTimeOutState                  MPU_vTaskSetTimeOutState
        #define xTaskCheckForTimeOut                  MPU_xTaskCheckForTimeOut
        #define xTaskGetCurrentTaskHandle             MPU_xTaskGetCurrentTaskHandle
        #define xTaskGetSchedulerState                MPU_xTaskGetSchedulerState

        #if ( configUSE_MPU_WRAPPERS_V1 == 0 )
            #define ulTaskGetRunTimeCounter           MPU_ulTaskGetRunTimeCounter
            #define ulTaskGetRunTimePercent           MPU_ulTaskGetRunTimePercent
        #endif /* #if ( configUSE_MPU_WRAPPERS_V1 == 0 ) */

/* Privileged only wrappers for Task APIs. These are needed so that
 * the application can use opaque handles maintained in mpu_wrappers.c
 * with all the APIs. */
        #define xTaskCreate                              MPU_xTaskCreate
        #define xTaskCreateStatic                        MPU_xTaskCreateStatic
        #define vTaskDelete                              MPU_vTaskDelete
        #define vTaskPrioritySet                         MPU_vTaskPrioritySet
        #define xTaskGetHandle                           MPU_xTaskGetHandle
        #define xTaskCallApplicationTaskHook             MPU_xTaskCallApplicationTaskHook

        #if ( configUSE_MPU_WRAPPERS_V1 == 0 )
            #define pcTaskGetName                        MPU_pcTaskGetName
            #define xTaskCreateRestricted                MPU_xTaskCreateRestricted
            #define xTaskCreateRestrictedStatic          MPU_xTaskCreateRestrictedStatic
            #define vTaskAllocateMPURegions              MPU_vTaskAllocateMPURegions
            #define xTaskGetStaticBuffers                MPU_xTaskGetStaticBuffers
            #define uxTaskPriorityGetFromISR             MPU_uxTaskPriorityGetFromISR
            #define uxTaskBasePriorityGet                MPU_uxTaskBasePriorityGet
            #define uxTaskBasePriorityGetFromISR         MPU_uxTaskBasePriorityGetFromISR
            #define xTaskResumeFromISR                   MPU_xTaskResumeFromISR
            #define xTaskGetApplicationTaskTagFromISR    MPU_xTaskGetApplicationTaskTagFromISR
            #define xTaskGenericNotifyFromISR            MPU_xTaskGenericNotifyFromISR
            #define vTaskGenericNotifyGiveFromISR        MPU_vTaskGenericNotifyGiveFromISR
        #endif /* #if ( configUSE_MPU_WRAPPERS_V1 == 0 ) */

/* Map standard queue.h API functions to the MPU equivalents. */
        #define xQueueGenericSend            MPU_xQueueGenericSend
        #define xQueueReceive                MPU_xQueueReceive
        #define xQueuePeek                   MPU_xQueuePeek
        #define xQueueSemaphoreTake          MPU_xQueueSemaphoreTake
        #define uxQueueMessagesWaiting       MPU_uxQueueMessagesWaiting
        #define uxQueueSpacesAvailable       MPU_uxQueueSpacesAvailable
        #define xQueueGetMutexHolder         MPU_xQueueGetMutexHolder
        #define xQueueTakeMutexRecursive     MPU_xQueueTakeMutexRecursive
        #define xQueueGiveMutexRecursive     MPU_xQueueGiveMutexRecursive
        #define xQueueAddToSet               MPU_xQueueAddToSet
        #define xQueueSelectFromSet          MPU_xQueueSelectFromSet

        #if ( configQUEUE_REGISTRY_SIZE > 0 )
            #define vQueueAddToRegistry      MPU_vQueueAddToRegistry
            #define vQueueUnregisterQueue    MPU_vQueueUnregisterQueue
            #define pcQueueGetName           MPU_pcQueueGetName
        #endif /* #if ( configQUEUE_REGISTRY_SIZE > 0 ) */

/* Privileged only wrappers for Queue APIs. These are needed so that
 * the application can use opaque handles maintained in mpu_wrappers.c
 * with all the APIs. */
        #define vQueueDelete                           MPU_vQueueDelete
        #define xQueueCreateMutex                      MPU_xQueueCreateMutex
        #define xQueueCreateMutexStatic                MPU_xQueueCreateMutexStatic
        #define xQueueCreateCountingSemaphore          MPU_xQueueCreateCountingSemaphore
        #define xQueueCreateCountingSemaphoreStatic    MPU_xQueueCreateCountingSemaphoreStatic
        #define xQueueGenericCreate                    MPU_xQueueGenericCreate
        #define xQueueGenericCreateStatic              MPU_xQueueGenericCreateStatic
        #define xQueueGenericReset                     MPU_xQueueGenericReset
        #define xQueueCreateSet                        MPU_xQueueCreateSet
        #define xQueueRemoveFromSet                    MPU_xQueueRemoveFromSet

        #if ( configUSE_MPU_WRAPPERS_V1 == 0 )
            #define xQueueGenericGetStaticBuffers      MPU_xQueueGenericGetStaticBuffers
            #define xQueueGenericSendFromISR           MPU_xQueueGenericSendFromISR
            #define xQueueGiveFromISR                  MPU_xQueueGiveFromISR
            #define xQueuePeekFromISR                  MPU_xQueuePeekFromISR
            #define xQueueReceiveFromISR               MPU_xQueueReceiveFromISR
            #define xQueueIsQueueEmptyFromISR          MPU_xQueueIsQueueEmptyFromISR
            #define xQueueIsQueueFullFromISR           MPU_xQueueIsQueueFullFromISR
            #define uxQueueMessagesWaitingFromISR      MPU_uxQueueMessagesWaitingFromISR
            #define xQueueGetMutexHolderFromISR        MPU_xQueueGetMutexHolderFromISR
            #define xQueueSelectFromSetFromISR         MPU_xQueueSelectFromSetFromISR
        #endif /* if ( configUSE_MPU_WRAPPERS_V1 == 0 ) */

/* Map standard timer.h API functions to the MPU equivalents. */
        #define pvTimerGetTimerID                 MPU_pvTimerGetTimerID
        #define vTimerSetTimerID                  MPU_vTimerSetTimerID
        #define xTimerIsTimerActive               MPU_xTimerIsTimerActive
        #define xTimerGetTimerDaemonTaskHandle    MPU_xTimerGetTimerDaemonTaskHandle
        #define xTimerGenericCommandFromTask      MPU_xTimerGenericCommandFromTask
        #define pcTimerGetName                    MPU_pcTimerGetName
        #define vTimerSetReloadMode               MPU_vTimerSetReloadMode
        #define uxTimerGetReloadMode              MPU_uxTimerGetReloadMode
        #define xTimerGetPeriod                   MPU_xTimerGetPeriod
        #define xTimerGetExpiryTime               MPU_xTimerGetExpiryTime

/* Privileged only wrappers for Timer APIs. These are needed so that
 * the application can use opaque handles maintained in mpu_wrappers.c
 * with all the APIs. */
        #if ( configUSE_MPU_WRAPPERS_V1 == 0 )
            #define xTimerGetReloadMode            MPU_xTimerGetReloadMode
            #define xTimerCreate                   MPU_xTimerCreate
            #define xTimerCreateStatic             MPU_xTimerCreateStatic
            #define xTimerGetStaticBuffer          MPU_xTimerGetStaticBuffer
            #define xTimerGenericCommandFromISR    MPU_xTimerGenericCommandFromISR
        #endif /* #if ( configUSE_MPU_WRAPPERS_V1 == 0 ) */

/* Map standard event_group.h API functions to the MPU equivalents. */
        #define xEventGroupWaitBits          MPU_xEventGroupWaitBits
        #define xEventGroupClearBits         MPU_xEventGroupClearBits
        #define xEventGroupSetBits           MPU_xEventGroupSetBits
        #define xEventGroupSync              MPU_xEventGroupSync

        #if ( ( configUSE_TRACE_FACILITY == 1 ) && ( configUSE_MPU_WRAPPERS_V1 == 0 ) )
            #define uxEventGroupGetNumber    MPU_uxEventGroupGetNumber
            #define vEventGroupSetNumber     MPU_vEventGroupSetNumber
        #endif /* #if ( ( configUSE_TRACE_FACILITY == 1 ) && ( configUSE_MPU_WRAPPERS_V1 == 0 ) ) */

/* Privileged only wrappers for Event Group APIs. These are needed so that
 * the application can use opaque handles maintained in mpu_wrappers.c
 * with all the APIs. */
        #define xEventGroupCreate                  MPU_xEventGroupCreate
        #define xEventGroupCreateStatic            MPU_xEventGroupCreateStatic
        #define vEventGroupDelete                  MPU_vEventGroupDelete

        #if ( configUSE_MPU_WRAPPERS_V1 == 0 )
            #define xEventGroupGetStaticBuffer     MPU_xEventGroupGetStaticBuffer
            #define xEventGroupClearBitsFromISR    MPU_xEventGroupClearBitsFromISR
            #define xEventGroupSetBitsFromISR      MPU_xEventGroupSetBitsFromISR
            #define xEventGroupGetBitsFromISR      MPU_xEventGroupGetBitsFromISR
        #endif /* #if ( configUSE_MPU_WRAPPERS_V1 == 0 ) */

/* Map standard message/stream_buffer.h API functions to the MPU
 * equivalents. */
        #define xStreamBufferSend                      MPU_xStreamBufferSend
        #define xStreamBufferReceive                   MPU_xStreamBufferReceive
        #define xStreamBufferIsFull                    MPU_xStreamBufferIsFull
        #define xStreamBufferIsEmpty                   MPU_xStreamBufferIsEmpty
        #define xStreamBufferSpacesAvailable           MPU_xStreamBufferSpacesAvailable
        #define xStreamBufferBytesAvailable            MPU_xStreamBufferBytesAvailable
        #define xStreamBufferSetTriggerLevel           MPU_xStreamBufferSetTriggerLevel
        #define xStreamBufferNextMessageLengthBytes    MPU_xStreamBufferNextMessageLengthBytes

/* Privileged only wrappers for Stream Buffer APIs. These are needed so that
 * the application can use opaque handles maintained in mpu_wrappers.c
 * with all the APIs. */

        #define xStreamBufferGenericCreate                  MPU_xStreamBufferGenericCreate
        #define xStreamBufferGenericCreateStatic            MPU_xStreamBufferGenericCreateStatic
        #define vStreamBufferDelete                         MPU_vStreamBufferDelete
        #define xStreamBufferReset                          MPU_xStreamBufferReset

        #if ( configUSE_MPU_WRAPPERS_V1 == 0 )
            #define xStreamBufferGetStaticBuffers           MPU_xStreamBufferGetStaticBuffers
            #define xStreamBufferSendFromISR                MPU_xStreamBufferSendFromISR
            #define xStreamBufferReceiveFromISR             MPU_xStreamBufferReceiveFromISR
            #define xStreamBufferSendCompletedFromISR       MPU_xStreamBufferSendCompletedFromISR
            #define xStreamBufferReceiveCompletedFromISR    MPU_xStreamBufferReceiveCompletedFromISR
<<<<<<< HEAD
        #endif /* #if ( configUSE_MPU_WRAPPERS_V1 == 0 ) */

/* Remove the privileged function macro, but keep the PRIVILEGED_DATA
 * macro so applications can place data in privileged access sections
 * (useful when using statically allocated objects). */
        #define PRIVILEGED_FUNCTION
        #define PRIVILEGED_DATA    __attribute__( ( section( "privileged_data" ) ) )
        #define FREERTOS_SYSTEM_CALL


=======
            #define xStreamBufferResetFromISR               MPU_xStreamBufferResetFromISR
        #endif /* #if ( configUSE_MPU_WRAPPERS_V1 == 0 ) */

>>>>>>> 6bcb1d75
        #if ( ( configUSE_MPU_WRAPPERS_V1 == 0 ) && ( configENABLE_ACCESS_CONTROL_LIST == 1 ) )

            #define vGrantAccessToTask( xTask, xTaskToGrantAccess )                        vGrantAccessToKernelObject( ( xTask ), ( int32_t ) ( xTaskToGrantAccess ) )
            #define vRevokeAccessToTask( xTask, xTaskToRevokeAccess )                      vRevokeAccessToKernelObject( ( xTask ), ( int32_t ) ( xTaskToRevokeAccess ) )

            #define vGrantAccessToSemaphore( xTask, xSemaphoreToGrantAccess )              vGrantAccessToKernelObject( ( xTask ), ( int32_t ) ( xSemaphoreToGrantAccess ) )
            #define vRevokeAccessToSemaphore( xTask, xSemaphoreToRevokeAccess )            vRevokeAccessToKernelObject( ( xTask ), ( int32_t ) ( xSemaphoreToRevokeAccess ) )

            #define vGrantAccessToQueue( xTask, xQueueToGrantAccess )                      vGrantAccessToKernelObject( ( xTask ), ( int32_t ) ( xQueueToGrantAccess ) )
            #define vRevokeAccessToQueue( xTask, xQueueToRevokeAccess )                    vRevokeAccessToKernelObject( ( xTask ), ( int32_t ) ( xQueueToRevokeAccess ) )

            #define vGrantAccessToQueueSet( xTask, xQueueSetToGrantAccess )                vGrantAccessToKernelObject( ( xTask ), ( int32_t ) ( xQueueSetToGrantAccess ) )
            #define vRevokeAccessToQueueSet( xTask, xQueueSetToRevokeAccess )              vRevokeAccessToKernelObject( ( xTask ), ( int32_t ) ( xQueueSetToRevokeAccess ) )

            #define vGrantAccessToEventGroup( xTask, xEventGroupToGrantAccess )            vGrantAccessToKernelObject( ( xTask ), ( int32_t ) ( xEventGroupToGrantAccess ) )
            #define vRevokeAccessToEventGroup( xTask, xEventGroupToRevokeAccess )          vRevokeAccessToKernelObject( ( xTask ), ( int32_t ) ( xEventGroupToRevokeAccess ) )

            #define vGrantAccessToStreamBuffer( xTask, xStreamBufferToGrantAccess )        vGrantAccessToKernelObject( ( xTask ), ( int32_t ) ( xStreamBufferToGrantAccess ) )
            #define vRevokeAccessToStreamBuffer( xTask, xStreamBufferToRevokeAccess )      vRevokeAccessToKernelObject( ( xTask ), ( int32_t ) ( xStreamBufferToRevokeAccess ) )

            #define vGrantAccessToMessageBuffer( xTask, xMessageBufferToGrantAccess )      vGrantAccessToKernelObject( ( xTask ), ( int32_t ) ( xMessageBufferToGrantAccess ) )
            #define vRevokeAccessToMessageBuffer( xTask, xMessageBufferToRevokeAccess )    vRevokeAccessToKernelObject( ( xTask ), ( int32_t ) ( xMessageBufferToRevokeAccess ) )

            #define vGrantAccessToTimer( xTask, xTimerToGrantAccess )                      vGrantAccessToKernelObject( ( xTask ), ( int32_t ) ( xTimerToGrantAccess ) )
            #define vRevokeAccessToTimer( xTask, xTimerToRevokeAccess )                    vRevokeAccessToKernelObject( ( xTask ), ( int32_t ) ( xTimerToRevokeAccess ) )

        #endif /* #if ( ( configUSE_MPU_WRAPPERS_V1 == 0 ) && ( configENABLE_ACCESS_CONTROL_LIST == 1 ) ) */

<<<<<<< HEAD
    #else /* MPU_WRAPPERS_INCLUDED_FROM_API_FILE */

/* Ensure API functions go in the privileged execution section. */
        #define PRIVILEGED_FUNCTION     __attribute__( ( section( "privileged_functions" ) ) )
        #define PRIVILEGED_DATA         __attribute__( ( section( "privileged_data" ) ) )
        #define FREERTOS_SYSTEM_CALL    __attribute__( ( section( "freertos_system_calls" ) ) )

    #endif /* MPU_WRAPPERS_INCLUDED_FROM_API_FILE */

=======
    #endif /* MPU_WRAPPERS_INCLUDED_FROM_API_FILE */

    #define PRIVILEGED_FUNCTION     __attribute__( ( section( "privileged_functions" ) ) )
    #define PRIVILEGED_DATA         __attribute__( ( section( "privileged_data" ) ) )
    #define FREERTOS_SYSTEM_CALL    __attribute__( ( section( "freertos_system_calls" ) ) )

>>>>>>> 6bcb1d75
#else /* portUSING_MPU_WRAPPERS */

    #define PRIVILEGED_FUNCTION
    #define PRIVILEGED_DATA
    #define FREERTOS_SYSTEM_CALL

#endif /* portUSING_MPU_WRAPPERS */


#endif /* MPU_WRAPPERS_H */<|MERGE_RESOLUTION|>--- conflicted
+++ resolved
@@ -1,11 +1,6 @@
 /*
-<<<<<<< HEAD
- * FreeRTOS Kernel V11.0.1
- * Copyright (C) 2021 Amazon.com, Inc. or its affiliates.  All Rights Reserved.
-=======
  * FreeRTOS Kernel V11.1.0
  * Copyright (C) 2021 Amazon.com, Inc. or its affiliates. All Rights Reserved.
->>>>>>> 6bcb1d75
  *
  * SPDX-License-Identifier: MIT
  *
@@ -232,22 +227,9 @@
             #define xStreamBufferReceiveFromISR             MPU_xStreamBufferReceiveFromISR
             #define xStreamBufferSendCompletedFromISR       MPU_xStreamBufferSendCompletedFromISR
             #define xStreamBufferReceiveCompletedFromISR    MPU_xStreamBufferReceiveCompletedFromISR
-<<<<<<< HEAD
-        #endif /* #if ( configUSE_MPU_WRAPPERS_V1 == 0 ) */
-
-/* Remove the privileged function macro, but keep the PRIVILEGED_DATA
- * macro so applications can place data in privileged access sections
- * (useful when using statically allocated objects). */
-        #define PRIVILEGED_FUNCTION
-        #define PRIVILEGED_DATA    __attribute__( ( section( "privileged_data" ) ) )
-        #define FREERTOS_SYSTEM_CALL
-
-
-=======
             #define xStreamBufferResetFromISR               MPU_xStreamBufferResetFromISR
         #endif /* #if ( configUSE_MPU_WRAPPERS_V1 == 0 ) */
 
->>>>>>> 6bcb1d75
         #if ( ( configUSE_MPU_WRAPPERS_V1 == 0 ) && ( configENABLE_ACCESS_CONTROL_LIST == 1 ) )
 
             #define vGrantAccessToTask( xTask, xTaskToGrantAccess )                        vGrantAccessToKernelObject( ( xTask ), ( int32_t ) ( xTaskToGrantAccess ) )
@@ -276,24 +258,12 @@
 
         #endif /* #if ( ( configUSE_MPU_WRAPPERS_V1 == 0 ) && ( configENABLE_ACCESS_CONTROL_LIST == 1 ) ) */
 
-<<<<<<< HEAD
-    #else /* MPU_WRAPPERS_INCLUDED_FROM_API_FILE */
-
-/* Ensure API functions go in the privileged execution section. */
-        #define PRIVILEGED_FUNCTION     __attribute__( ( section( "privileged_functions" ) ) )
-        #define PRIVILEGED_DATA         __attribute__( ( section( "privileged_data" ) ) )
-        #define FREERTOS_SYSTEM_CALL    __attribute__( ( section( "freertos_system_calls" ) ) )
-
-    #endif /* MPU_WRAPPERS_INCLUDED_FROM_API_FILE */
-
-=======
     #endif /* MPU_WRAPPERS_INCLUDED_FROM_API_FILE */
 
     #define PRIVILEGED_FUNCTION     __attribute__( ( section( "privileged_functions" ) ) )
     #define PRIVILEGED_DATA         __attribute__( ( section( "privileged_data" ) ) )
     #define FREERTOS_SYSTEM_CALL    __attribute__( ( section( "freertos_system_calls" ) ) )
 
->>>>>>> 6bcb1d75
 #else /* portUSING_MPU_WRAPPERS */
 
     #define PRIVILEGED_FUNCTION
