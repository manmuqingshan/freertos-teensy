/*
<<<<<<< HEAD
 * FreeRTOS Kernel V10.4.5
=======
 * FreeRTOS Kernel V10.4.6
>>>>>>> 14170753
 * Copyright (C) 2021 Amazon.com, Inc. or its affiliates.  All Rights Reserved.
 *
 * SPDX-License-Identifier: MIT
 *
 * Permission is hereby granted, free of charge, to any person obtaining a copy of
 * this software and associated documentation files (the "Software"), to deal in
 * the Software without restriction, including without limitation the rights to
 * use, copy, modify, merge, publish, distribute, sublicense, and/or sell copies of
 * the Software, and to permit persons to whom the Software is furnished to do so,
 * subject to the following conditions:
 *
 * The above copyright notice and this permission notice shall be included in all
 * copies or substantial portions of the Software.
 *
 * THE SOFTWARE IS PROVIDED "AS IS", WITHOUT WARRANTY OF ANY KIND, EXPRESS OR
 * IMPLIED, INCLUDING BUT NOT LIMITED TO THE WARRANTIES OF MERCHANTABILITY, FITNESS
 * FOR A PARTICULAR PURPOSE AND NONINFRINGEMENT. IN NO EVENT SHALL THE AUTHORS OR
 * COPYRIGHT HOLDERS BE LIABLE FOR ANY CLAIM, DAMAGES OR OTHER LIABILITY, WHETHER
 * IN AN ACTION OF CONTRACT, TORT OR OTHERWISE, ARISING FROM, OUT OF OR IN
 * CONNECTION WITH THE SOFTWARE OR THE USE OR OTHER DEALINGS IN THE SOFTWARE.
 *
 * https://www.FreeRTOS.org
 * https://github.com/FreeRTOS
 *
 */

#ifndef DEPRECATED_DEFINITIONS_H
#define DEPRECATED_DEFINITIONS_H


/* Each FreeRTOS port has a unique portmacro.h header file.  Originally a
 * pre-processor definition was used to ensure the pre-processor found the correct
 * portmacro.h file for the port being used.  That scheme was deprecated in favour
 * of setting the compiler's include path such that it found the correct
 * portmacro.h file - removing the need for the constant and allowing the
 * portmacro.h file to be located anywhere in relation to the port being used.  The
 * definitions below remain in the code for backward compatibility only.  New
 * projects should not use them. */

#ifdef OPEN_WATCOM_INDUSTRIAL_PC_PORT
    #include "..\..\Source\portable\owatcom\16bitdos\pc\portmacro.h"
    typedef void ( __interrupt __far * pxISR )();
#endif

#ifdef OPEN_WATCOM_FLASH_LITE_186_PORT
    #include "..\..\Source\portable\owatcom\16bitdos\flsh186\portmacro.h"
    typedef void ( __interrupt __far * pxISR )();
#endif

#ifdef GCC_MEGA_AVR
    #include "../portable/GCC/ATMega323/portmacro.h"
#endif

#ifdef IAR_MEGA_AVR
    #include "../portable/IAR/ATMega323/portmacro.h"
#endif

#ifdef MPLAB_PIC24_PORT
    #include "../../Source/portable/MPLAB/PIC24_dsPIC/portmacro.h"
#endif

#ifdef MPLAB_DSPIC_PORT
    #include "../../Source/portable/MPLAB/PIC24_dsPIC/portmacro.h"
#endif

#ifdef MPLAB_PIC18F_PORT
    #include "../../Source/portable/MPLAB/PIC18F/portmacro.h"
#endif

#ifdef MPLAB_PIC32MX_PORT
    #include "../../Source/portable/MPLAB/PIC32MX/portmacro.h"
#endif

#ifdef _FEDPICC
    #include "libFreeRTOS/Include/portmacro.h"
#endif

#ifdef SDCC_CYGNAL
    #include "../../Source/portable/SDCC/Cygnal/portmacro.h"
#endif

#ifdef GCC_ARM7
    #include "../../Source/portable/GCC/ARM7_LPC2000/portmacro.h"
#endif

#ifdef GCC_ARM7_ECLIPSE
    #include "portmacro.h"
#endif

#ifdef ROWLEY_LPC23xx
    #include "../../Source/portable/GCC/ARM7_LPC23xx/portmacro.h"
#endif

#ifdef IAR_MSP430
    #include "..\..\Source\portable\IAR\MSP430\portmacro.h"
#endif

#ifdef GCC_MSP430
    #include "../../Source/portable/GCC/MSP430F449/portmacro.h"
#endif

#ifdef ROWLEY_MSP430
    #include "../../Source/portable/Rowley/MSP430F449/portmacro.h"
#endif

#ifdef ARM7_LPC21xx_KEIL_RVDS
    #include "..\..\Source\portable\RVDS\ARM7_LPC21xx\portmacro.h"
#endif

#ifdef SAM7_GCC
    #include "../../Source/portable/GCC/ARM7_AT91SAM7S/portmacro.h"
#endif

#ifdef SAM7_IAR
    #include "..\..\Source\portable\IAR\AtmelSAM7S64\portmacro.h"
#endif

#ifdef SAM9XE_IAR
    #include "..\..\Source\portable\IAR\AtmelSAM9XE\portmacro.h"
#endif

#ifdef LPC2000_IAR
    #include "..\..\Source\portable\IAR\LPC2000\portmacro.h"
#endif

#ifdef STR71X_IAR
    #include "..\..\Source\portable\IAR\STR71x\portmacro.h"
#endif

#ifdef STR75X_IAR
    #include "..\..\Source\portable\IAR\STR75x\portmacro.h"
#endif

#ifdef STR75X_GCC
    #include "..\..\Source\portable\GCC\STR75x\portmacro.h"
#endif

#ifdef STR91X_IAR
    #include "..\..\Source\portable\IAR\STR91x\portmacro.h"
#endif

#ifdef GCC_H8S
    #include "../../Source/portable/GCC/H8S2329/portmacro.h"
#endif

#ifdef GCC_AT91FR40008
    #include "../../Source/portable/GCC/ARM7_AT91FR40008/portmacro.h"
#endif

#ifdef RVDS_ARMCM3_LM3S102
    #include "../../Source/portable/RVDS/ARM_CM3/portmacro.h"
#endif

#ifdef GCC_ARMCM3_LM3S102
    #include "../../Source/portable/GCC/ARM_CM3/portmacro.h"
#endif

#ifdef GCC_ARMCM3
    #include "../../Source/portable/GCC/ARM_CM3/portmacro.h"
#endif

#ifdef IAR_ARM_CM3
    #include "../../Source/portable/IAR/ARM_CM3/portmacro.h"
#endif

#ifdef IAR_ARMCM3_LM
    #include "../../Source/portable/IAR/ARM_CM3/portmacro.h"
#endif

#ifdef HCS12_CODE_WARRIOR
    #include "../../Source/portable/CodeWarrior/HCS12/portmacro.h"
#endif

#ifdef MICROBLAZE_GCC
    #include "../../Source/portable/GCC/MicroBlaze/portmacro.h"
#endif

#ifdef TERN_EE
    #include "..\..\Source\portable\Paradigm\Tern_EE\small\portmacro.h"
#endif

#ifdef GCC_HCS12
    #include "../../Source/portable/GCC/HCS12/portmacro.h"
#endif

#ifdef GCC_MCF5235
    #include "../../Source/portable/GCC/MCF5235/portmacro.h"
#endif

#ifdef COLDFIRE_V2_GCC
    #include "../../../Source/portable/GCC/ColdFire_V2/portmacro.h"
#endif

#ifdef COLDFIRE_V2_CODEWARRIOR
    #include "../../Source/portable/CodeWarrior/ColdFire_V2/portmacro.h"
#endif

#ifdef GCC_PPC405
    #include "../../Source/portable/GCC/PPC405_Xilinx/portmacro.h"
#endif

#ifdef GCC_PPC440
    #include "../../Source/portable/GCC/PPC440_Xilinx/portmacro.h"
#endif

#ifdef _16FX_SOFTUNE
    #include "..\..\Source\portable\Softune\MB96340\portmacro.h"
#endif

#ifdef BCC_INDUSTRIAL_PC_PORT

/* A short file name has to be used in place of the normal
 * FreeRTOSConfig.h when using the Borland compiler. */
    #include "frconfig.h"
    #include "..\portable\BCC\16BitDOS\PC\prtmacro.h"
    typedef void ( __interrupt __far * pxISR )();
#endif

#ifdef BCC_FLASH_LITE_186_PORT

/* A short file name has to be used in place of the normal
 * FreeRTOSConfig.h when using the Borland compiler. */
    #include "frconfig.h"
    #include "..\portable\BCC\16BitDOS\flsh186\prtmacro.h"
    typedef void ( __interrupt __far * pxISR )();
#endif

#ifdef __GNUC__
    #ifdef __AVR32_AVR32A__
        #include "portmacro.h"
    #endif
#endif

#ifdef __ICCAVR32__
    #ifdef __CORE__
        #if __CORE__ == __AVR32A__
            #include "portmacro.h"
        #endif
    #endif
#endif

#ifdef __91467D
    #include "portmacro.h"
#endif

#ifdef __96340
    #include "portmacro.h"
#endif


#ifdef __IAR_V850ES_Fx3__
    #include "../../Source/portable/IAR/V850ES/portmacro.h"
#endif

#ifdef __IAR_V850ES_Jx3__
    #include "../../Source/portable/IAR/V850ES/portmacro.h"
#endif

#ifdef __IAR_V850ES_Jx3_L__
    #include "../../Source/portable/IAR/V850ES/portmacro.h"
#endif

#ifdef __IAR_V850ES_Jx2__
    #include "../../Source/portable/IAR/V850ES/portmacro.h"
#endif

#ifdef __IAR_V850ES_Hx2__
    #include "../../Source/portable/IAR/V850ES/portmacro.h"
#endif

#ifdef __IAR_78K0R_Kx3__
    #include "../../Source/portable/IAR/78K0R/portmacro.h"
#endif

#ifdef __IAR_78K0R_Kx3L__
    #include "../../Source/portable/IAR/78K0R/portmacro.h"
#endif

#endif /* DEPRECATED_DEFINITIONS_H */
<|MERGE_RESOLUTION|>--- conflicted
+++ resolved
@@ -1,285 +1,281 @@
-/*
-<<<<<<< HEAD
- * FreeRTOS Kernel V10.4.5
-=======
- * FreeRTOS Kernel V10.4.6
->>>>>>> 14170753
- * Copyright (C) 2021 Amazon.com, Inc. or its affiliates.  All Rights Reserved.
- *
- * SPDX-License-Identifier: MIT
- *
- * Permission is hereby granted, free of charge, to any person obtaining a copy of
- * this software and associated documentation files (the "Software"), to deal in
- * the Software without restriction, including without limitation the rights to
- * use, copy, modify, merge, publish, distribute, sublicense, and/or sell copies of
- * the Software, and to permit persons to whom the Software is furnished to do so,
- * subject to the following conditions:
- *
- * The above copyright notice and this permission notice shall be included in all
- * copies or substantial portions of the Software.
- *
- * THE SOFTWARE IS PROVIDED "AS IS", WITHOUT WARRANTY OF ANY KIND, EXPRESS OR
- * IMPLIED, INCLUDING BUT NOT LIMITED TO THE WARRANTIES OF MERCHANTABILITY, FITNESS
- * FOR A PARTICULAR PURPOSE AND NONINFRINGEMENT. IN NO EVENT SHALL THE AUTHORS OR
- * COPYRIGHT HOLDERS BE LIABLE FOR ANY CLAIM, DAMAGES OR OTHER LIABILITY, WHETHER
- * IN AN ACTION OF CONTRACT, TORT OR OTHERWISE, ARISING FROM, OUT OF OR IN
- * CONNECTION WITH THE SOFTWARE OR THE USE OR OTHER DEALINGS IN THE SOFTWARE.
- *
- * https://www.FreeRTOS.org
- * https://github.com/FreeRTOS
- *
- */
-
-#ifndef DEPRECATED_DEFINITIONS_H
-#define DEPRECATED_DEFINITIONS_H
-
-
-/* Each FreeRTOS port has a unique portmacro.h header file.  Originally a
- * pre-processor definition was used to ensure the pre-processor found the correct
- * portmacro.h file for the port being used.  That scheme was deprecated in favour
- * of setting the compiler's include path such that it found the correct
- * portmacro.h file - removing the need for the constant and allowing the
- * portmacro.h file to be located anywhere in relation to the port being used.  The
- * definitions below remain in the code for backward compatibility only.  New
- * projects should not use them. */
-
-#ifdef OPEN_WATCOM_INDUSTRIAL_PC_PORT
-    #include "..\..\Source\portable\owatcom\16bitdos\pc\portmacro.h"
-    typedef void ( __interrupt __far * pxISR )();
-#endif
-
-#ifdef OPEN_WATCOM_FLASH_LITE_186_PORT
-    #include "..\..\Source\portable\owatcom\16bitdos\flsh186\portmacro.h"
-    typedef void ( __interrupt __far * pxISR )();
-#endif
-
-#ifdef GCC_MEGA_AVR
-    #include "../portable/GCC/ATMega323/portmacro.h"
-#endif
-
-#ifdef IAR_MEGA_AVR
-    #include "../portable/IAR/ATMega323/portmacro.h"
-#endif
-
-#ifdef MPLAB_PIC24_PORT
-    #include "../../Source/portable/MPLAB/PIC24_dsPIC/portmacro.h"
-#endif
-
-#ifdef MPLAB_DSPIC_PORT
-    #include "../../Source/portable/MPLAB/PIC24_dsPIC/portmacro.h"
-#endif
-
-#ifdef MPLAB_PIC18F_PORT
-    #include "../../Source/portable/MPLAB/PIC18F/portmacro.h"
-#endif
-
-#ifdef MPLAB_PIC32MX_PORT
-    #include "../../Source/portable/MPLAB/PIC32MX/portmacro.h"
-#endif
-
-#ifdef _FEDPICC
-    #include "libFreeRTOS/Include/portmacro.h"
-#endif
-
-#ifdef SDCC_CYGNAL
-    #include "../../Source/portable/SDCC/Cygnal/portmacro.h"
-#endif
-
-#ifdef GCC_ARM7
-    #include "../../Source/portable/GCC/ARM7_LPC2000/portmacro.h"
-#endif
-
-#ifdef GCC_ARM7_ECLIPSE
-    #include "portmacro.h"
-#endif
-
-#ifdef ROWLEY_LPC23xx
-    #include "../../Source/portable/GCC/ARM7_LPC23xx/portmacro.h"
-#endif
-
-#ifdef IAR_MSP430
-    #include "..\..\Source\portable\IAR\MSP430\portmacro.h"
-#endif
-
-#ifdef GCC_MSP430
-    #include "../../Source/portable/GCC/MSP430F449/portmacro.h"
-#endif
-
-#ifdef ROWLEY_MSP430
-    #include "../../Source/portable/Rowley/MSP430F449/portmacro.h"
-#endif
-
-#ifdef ARM7_LPC21xx_KEIL_RVDS
-    #include "..\..\Source\portable\RVDS\ARM7_LPC21xx\portmacro.h"
-#endif
-
-#ifdef SAM7_GCC
-    #include "../../Source/portable/GCC/ARM7_AT91SAM7S/portmacro.h"
-#endif
-
-#ifdef SAM7_IAR
-    #include "..\..\Source\portable\IAR\AtmelSAM7S64\portmacro.h"
-#endif
-
-#ifdef SAM9XE_IAR
-    #include "..\..\Source\portable\IAR\AtmelSAM9XE\portmacro.h"
-#endif
-
-#ifdef LPC2000_IAR
-    #include "..\..\Source\portable\IAR\LPC2000\portmacro.h"
-#endif
-
-#ifdef STR71X_IAR
-    #include "..\..\Source\portable\IAR\STR71x\portmacro.h"
-#endif
-
-#ifdef STR75X_IAR
-    #include "..\..\Source\portable\IAR\STR75x\portmacro.h"
-#endif
-
-#ifdef STR75X_GCC
-    #include "..\..\Source\portable\GCC\STR75x\portmacro.h"
-#endif
-
-#ifdef STR91X_IAR
-    #include "..\..\Source\portable\IAR\STR91x\portmacro.h"
-#endif
-
-#ifdef GCC_H8S
-    #include "../../Source/portable/GCC/H8S2329/portmacro.h"
-#endif
-
-#ifdef GCC_AT91FR40008
-    #include "../../Source/portable/GCC/ARM7_AT91FR40008/portmacro.h"
-#endif
-
-#ifdef RVDS_ARMCM3_LM3S102
-    #include "../../Source/portable/RVDS/ARM_CM3/portmacro.h"
-#endif
-
-#ifdef GCC_ARMCM3_LM3S102
-    #include "../../Source/portable/GCC/ARM_CM3/portmacro.h"
-#endif
-
-#ifdef GCC_ARMCM3
-    #include "../../Source/portable/GCC/ARM_CM3/portmacro.h"
-#endif
-
-#ifdef IAR_ARM_CM3
-    #include "../../Source/portable/IAR/ARM_CM3/portmacro.h"
-#endif
-
-#ifdef IAR_ARMCM3_LM
-    #include "../../Source/portable/IAR/ARM_CM3/portmacro.h"
-#endif
-
-#ifdef HCS12_CODE_WARRIOR
-    #include "../../Source/portable/CodeWarrior/HCS12/portmacro.h"
-#endif
-
-#ifdef MICROBLAZE_GCC
-    #include "../../Source/portable/GCC/MicroBlaze/portmacro.h"
-#endif
-
-#ifdef TERN_EE
-    #include "..\..\Source\portable\Paradigm\Tern_EE\small\portmacro.h"
-#endif
-
-#ifdef GCC_HCS12
-    #include "../../Source/portable/GCC/HCS12/portmacro.h"
-#endif
-
-#ifdef GCC_MCF5235
-    #include "../../Source/portable/GCC/MCF5235/portmacro.h"
-#endif
-
-#ifdef COLDFIRE_V2_GCC
-    #include "../../../Source/portable/GCC/ColdFire_V2/portmacro.h"
-#endif
-
-#ifdef COLDFIRE_V2_CODEWARRIOR
-    #include "../../Source/portable/CodeWarrior/ColdFire_V2/portmacro.h"
-#endif
-
-#ifdef GCC_PPC405
-    #include "../../Source/portable/GCC/PPC405_Xilinx/portmacro.h"
-#endif
-
-#ifdef GCC_PPC440
-    #include "../../Source/portable/GCC/PPC440_Xilinx/portmacro.h"
-#endif
-
-#ifdef _16FX_SOFTUNE
-    #include "..\..\Source\portable\Softune\MB96340\portmacro.h"
-#endif
-
-#ifdef BCC_INDUSTRIAL_PC_PORT
-
-/* A short file name has to be used in place of the normal
- * FreeRTOSConfig.h when using the Borland compiler. */
-    #include "frconfig.h"
-    #include "..\portable\BCC\16BitDOS\PC\prtmacro.h"
-    typedef void ( __interrupt __far * pxISR )();
-#endif
-
-#ifdef BCC_FLASH_LITE_186_PORT
-
-/* A short file name has to be used in place of the normal
- * FreeRTOSConfig.h when using the Borland compiler. */
-    #include "frconfig.h"
-    #include "..\portable\BCC\16BitDOS\flsh186\prtmacro.h"
-    typedef void ( __interrupt __far * pxISR )();
-#endif
-
-#ifdef __GNUC__
-    #ifdef __AVR32_AVR32A__
-        #include "portmacro.h"
-    #endif
-#endif
-
-#ifdef __ICCAVR32__
-    #ifdef __CORE__
-        #if __CORE__ == __AVR32A__
-            #include "portmacro.h"
-        #endif
-    #endif
-#endif
-
-#ifdef __91467D
-    #include "portmacro.h"
-#endif
-
-#ifdef __96340
-    #include "portmacro.h"
-#endif
-
-
-#ifdef __IAR_V850ES_Fx3__
-    #include "../../Source/portable/IAR/V850ES/portmacro.h"
-#endif
-
-#ifdef __IAR_V850ES_Jx3__
-    #include "../../Source/portable/IAR/V850ES/portmacro.h"
-#endif
-
-#ifdef __IAR_V850ES_Jx3_L__
-    #include "../../Source/portable/IAR/V850ES/portmacro.h"
-#endif
-
-#ifdef __IAR_V850ES_Jx2__
-    #include "../../Source/portable/IAR/V850ES/portmacro.h"
-#endif
-
-#ifdef __IAR_V850ES_Hx2__
-    #include "../../Source/portable/IAR/V850ES/portmacro.h"
-#endif
-
-#ifdef __IAR_78K0R_Kx3__
-    #include "../../Source/portable/IAR/78K0R/portmacro.h"
-#endif
-
-#ifdef __IAR_78K0R_Kx3L__
-    #include "../../Source/portable/IAR/78K0R/portmacro.h"
-#endif
-
-#endif /* DEPRECATED_DEFINITIONS_H */
+/*
+ * FreeRTOS Kernel V10.4.6
+ * Copyright (C) 2021 Amazon.com, Inc. or its affiliates.  All Rights Reserved.
+ *
+ * SPDX-License-Identifier: MIT
+ *
+ * Permission is hereby granted, free of charge, to any person obtaining a copy of
+ * this software and associated documentation files (the "Software"), to deal in
+ * the Software without restriction, including without limitation the rights to
+ * use, copy, modify, merge, publish, distribute, sublicense, and/or sell copies of
+ * the Software, and to permit persons to whom the Software is furnished to do so,
+ * subject to the following conditions:
+ *
+ * The above copyright notice and this permission notice shall be included in all
+ * copies or substantial portions of the Software.
+ *
+ * THE SOFTWARE IS PROVIDED "AS IS", WITHOUT WARRANTY OF ANY KIND, EXPRESS OR
+ * IMPLIED, INCLUDING BUT NOT LIMITED TO THE WARRANTIES OF MERCHANTABILITY, FITNESS
+ * FOR A PARTICULAR PURPOSE AND NONINFRINGEMENT. IN NO EVENT SHALL THE AUTHORS OR
+ * COPYRIGHT HOLDERS BE LIABLE FOR ANY CLAIM, DAMAGES OR OTHER LIABILITY, WHETHER
+ * IN AN ACTION OF CONTRACT, TORT OR OTHERWISE, ARISING FROM, OUT OF OR IN
+ * CONNECTION WITH THE SOFTWARE OR THE USE OR OTHER DEALINGS IN THE SOFTWARE.
+ *
+ * https://www.FreeRTOS.org
+ * https://github.com/FreeRTOS
+ *
+ */
+
+#ifndef DEPRECATED_DEFINITIONS_H
+#define DEPRECATED_DEFINITIONS_H
+
+
+/* Each FreeRTOS port has a unique portmacro.h header file.  Originally a
+ * pre-processor definition was used to ensure the pre-processor found the correct
+ * portmacro.h file for the port being used.  That scheme was deprecated in favour
+ * of setting the compiler's include path such that it found the correct
+ * portmacro.h file - removing the need for the constant and allowing the
+ * portmacro.h file to be located anywhere in relation to the port being used.  The
+ * definitions below remain in the code for backward compatibility only.  New
+ * projects should not use them. */
+
+#ifdef OPEN_WATCOM_INDUSTRIAL_PC_PORT
+    #include "..\..\Source\portable\owatcom\16bitdos\pc\portmacro.h"
+    typedef void ( __interrupt __far * pxISR )();
+#endif
+
+#ifdef OPEN_WATCOM_FLASH_LITE_186_PORT
+    #include "..\..\Source\portable\owatcom\16bitdos\flsh186\portmacro.h"
+    typedef void ( __interrupt __far * pxISR )();
+#endif
+
+#ifdef GCC_MEGA_AVR
+    #include "../portable/GCC/ATMega323/portmacro.h"
+#endif
+
+#ifdef IAR_MEGA_AVR
+    #include "../portable/IAR/ATMega323/portmacro.h"
+#endif
+
+#ifdef MPLAB_PIC24_PORT
+    #include "../../Source/portable/MPLAB/PIC24_dsPIC/portmacro.h"
+#endif
+
+#ifdef MPLAB_DSPIC_PORT
+    #include "../../Source/portable/MPLAB/PIC24_dsPIC/portmacro.h"
+#endif
+
+#ifdef MPLAB_PIC18F_PORT
+    #include "../../Source/portable/MPLAB/PIC18F/portmacro.h"
+#endif
+
+#ifdef MPLAB_PIC32MX_PORT
+    #include "../../Source/portable/MPLAB/PIC32MX/portmacro.h"
+#endif
+
+#ifdef _FEDPICC
+    #include "libFreeRTOS/Include/portmacro.h"
+#endif
+
+#ifdef SDCC_CYGNAL
+    #include "../../Source/portable/SDCC/Cygnal/portmacro.h"
+#endif
+
+#ifdef GCC_ARM7
+    #include "../../Source/portable/GCC/ARM7_LPC2000/portmacro.h"
+#endif
+
+#ifdef GCC_ARM7_ECLIPSE
+    #include "portmacro.h"
+#endif
+
+#ifdef ROWLEY_LPC23xx
+    #include "../../Source/portable/GCC/ARM7_LPC23xx/portmacro.h"
+#endif
+
+#ifdef IAR_MSP430
+    #include "..\..\Source\portable\IAR\MSP430\portmacro.h"
+#endif
+
+#ifdef GCC_MSP430
+    #include "../../Source/portable/GCC/MSP430F449/portmacro.h"
+#endif
+
+#ifdef ROWLEY_MSP430
+    #include "../../Source/portable/Rowley/MSP430F449/portmacro.h"
+#endif
+
+#ifdef ARM7_LPC21xx_KEIL_RVDS
+    #include "..\..\Source\portable\RVDS\ARM7_LPC21xx\portmacro.h"
+#endif
+
+#ifdef SAM7_GCC
+    #include "../../Source/portable/GCC/ARM7_AT91SAM7S/portmacro.h"
+#endif
+
+#ifdef SAM7_IAR
+    #include "..\..\Source\portable\IAR\AtmelSAM7S64\portmacro.h"
+#endif
+
+#ifdef SAM9XE_IAR
+    #include "..\..\Source\portable\IAR\AtmelSAM9XE\portmacro.h"
+#endif
+
+#ifdef LPC2000_IAR
+    #include "..\..\Source\portable\IAR\LPC2000\portmacro.h"
+#endif
+
+#ifdef STR71X_IAR
+    #include "..\..\Source\portable\IAR\STR71x\portmacro.h"
+#endif
+
+#ifdef STR75X_IAR
+    #include "..\..\Source\portable\IAR\STR75x\portmacro.h"
+#endif
+
+#ifdef STR75X_GCC
+    #include "..\..\Source\portable\GCC\STR75x\portmacro.h"
+#endif
+
+#ifdef STR91X_IAR
+    #include "..\..\Source\portable\IAR\STR91x\portmacro.h"
+#endif
+
+#ifdef GCC_H8S
+    #include "../../Source/portable/GCC/H8S2329/portmacro.h"
+#endif
+
+#ifdef GCC_AT91FR40008
+    #include "../../Source/portable/GCC/ARM7_AT91FR40008/portmacro.h"
+#endif
+
+#ifdef RVDS_ARMCM3_LM3S102
+    #include "../../Source/portable/RVDS/ARM_CM3/portmacro.h"
+#endif
+
+#ifdef GCC_ARMCM3_LM3S102
+    #include "../../Source/portable/GCC/ARM_CM3/portmacro.h"
+#endif
+
+#ifdef GCC_ARMCM3
+    #include "../../Source/portable/GCC/ARM_CM3/portmacro.h"
+#endif
+
+#ifdef IAR_ARM_CM3
+    #include "../../Source/portable/IAR/ARM_CM3/portmacro.h"
+#endif
+
+#ifdef IAR_ARMCM3_LM
+    #include "../../Source/portable/IAR/ARM_CM3/portmacro.h"
+#endif
+
+#ifdef HCS12_CODE_WARRIOR
+    #include "../../Source/portable/CodeWarrior/HCS12/portmacro.h"
+#endif
+
+#ifdef MICROBLAZE_GCC
+    #include "../../Source/portable/GCC/MicroBlaze/portmacro.h"
+#endif
+
+#ifdef TERN_EE
+    #include "..\..\Source\portable\Paradigm\Tern_EE\small\portmacro.h"
+#endif
+
+#ifdef GCC_HCS12
+    #include "../../Source/portable/GCC/HCS12/portmacro.h"
+#endif
+
+#ifdef GCC_MCF5235
+    #include "../../Source/portable/GCC/MCF5235/portmacro.h"
+#endif
+
+#ifdef COLDFIRE_V2_GCC
+    #include "../../../Source/portable/GCC/ColdFire_V2/portmacro.h"
+#endif
+
+#ifdef COLDFIRE_V2_CODEWARRIOR
+    #include "../../Source/portable/CodeWarrior/ColdFire_V2/portmacro.h"
+#endif
+
+#ifdef GCC_PPC405
+    #include "../../Source/portable/GCC/PPC405_Xilinx/portmacro.h"
+#endif
+
+#ifdef GCC_PPC440
+    #include "../../Source/portable/GCC/PPC440_Xilinx/portmacro.h"
+#endif
+
+#ifdef _16FX_SOFTUNE
+    #include "..\..\Source\portable\Softune\MB96340\portmacro.h"
+#endif
+
+#ifdef BCC_INDUSTRIAL_PC_PORT
+
+/* A short file name has to be used in place of the normal
+ * FreeRTOSConfig.h when using the Borland compiler. */
+    #include "frconfig.h"
+    #include "..\portable\BCC\16BitDOS\PC\prtmacro.h"
+    typedef void ( __interrupt __far * pxISR )();
+#endif
+
+#ifdef BCC_FLASH_LITE_186_PORT
+
+/* A short file name has to be used in place of the normal
+ * FreeRTOSConfig.h when using the Borland compiler. */
+    #include "frconfig.h"
+    #include "..\portable\BCC\16BitDOS\flsh186\prtmacro.h"
+    typedef void ( __interrupt __far * pxISR )();
+#endif
+
+#ifdef __GNUC__
+    #ifdef __AVR32_AVR32A__
+        #include "portmacro.h"
+    #endif
+#endif
+
+#ifdef __ICCAVR32__
+    #ifdef __CORE__
+        #if __CORE__ == __AVR32A__
+            #include "portmacro.h"
+        #endif
+    #endif
+#endif
+
+#ifdef __91467D
+    #include "portmacro.h"
+#endif
+
+#ifdef __96340
+    #include "portmacro.h"
+#endif
+
+
+#ifdef __IAR_V850ES_Fx3__
+    #include "../../Source/portable/IAR/V850ES/portmacro.h"
+#endif
+
+#ifdef __IAR_V850ES_Jx3__
+    #include "../../Source/portable/IAR/V850ES/portmacro.h"
+#endif
+
+#ifdef __IAR_V850ES_Jx3_L__
+    #include "../../Source/portable/IAR/V850ES/portmacro.h"
+#endif
+
+#ifdef __IAR_V850ES_Jx2__
+    #include "../../Source/portable/IAR/V850ES/portmacro.h"
+#endif
+
+#ifdef __IAR_V850ES_Hx2__
+    #include "../../Source/portable/IAR/V850ES/portmacro.h"
+#endif
+
+#ifdef __IAR_78K0R_Kx3__
+    #include "../../Source/portable/IAR/78K0R/portmacro.h"
+#endif
+
+#ifdef __IAR_78K0R_Kx3L__
+    #include "../../Source/portable/IAR/78K0R/portmacro.h"
+#endif
+
+#endif /* DEPRECATED_DEFINITIONS_H */