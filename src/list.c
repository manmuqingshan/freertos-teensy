/*
<<<<<<< HEAD
 * FreeRTOS Kernel V11.0.1
 * Copyright (C) 2021 Amazon.com, Inc. or its affiliates.  All Rights Reserved.
=======
 * FreeRTOS Kernel V11.1.0
 * Copyright (C) 2021 Amazon.com, Inc. or its affiliates. All Rights Reserved.
>>>>>>> 6bcb1d75
 *
 * SPDX-License-Identifier: MIT
 *
 * Permission is hereby granted, free of charge, to any person obtaining a copy of
 * this software and associated documentation files (the "Software"), to deal in
 * the Software without restriction, including without limitation the rights to
 * use, copy, modify, merge, publish, distribute, sublicense, and/or sell copies of
 * the Software, and to permit persons to whom the Software is furnished to do so,
 * subject to the following conditions:
 *
 * The above copyright notice and this permission notice shall be included in all
 * copies or substantial portions of the Software.
 *
 * THE SOFTWARE IS PROVIDED "AS IS", WITHOUT WARRANTY OF ANY KIND, EXPRESS OR
 * IMPLIED, INCLUDING BUT NOT LIMITED TO THE WARRANTIES OF MERCHANTABILITY, FITNESS
 * FOR A PARTICULAR PURPOSE AND NONINFRINGEMENT. IN NO EVENT SHALL THE AUTHORS OR
 * COPYRIGHT HOLDERS BE LIABLE FOR ANY CLAIM, DAMAGES OR OTHER LIABILITY, WHETHER
 * IN AN ACTION OF CONTRACT, TORT OR OTHERWISE, ARISING FROM, OUT OF OR IN
 * CONNECTION WITH THE SOFTWARE OR THE USE OR OTHER DEALINGS IN THE SOFTWARE.
 *
 * https://www.FreeRTOS.org
 * https://github.com/FreeRTOS
 *
 */


#include <stdlib.h>

/* Defining MPU_WRAPPERS_INCLUDED_FROM_API_FILE prevents task.h from redefining
 * all the API functions to use the MPU wrappers.  That should only be done when
 * task.h is included from an application file. */
#define MPU_WRAPPERS_INCLUDED_FROM_API_FILE

#include "FreeRTOS.h"
#include "list.h"

/* The MPU ports require MPU_WRAPPERS_INCLUDED_FROM_API_FILE to be
 * defined for the header files above, but not in this file, in order to
 * generate the correct privileged Vs unprivileged linkage and placement. */
#undef MPU_WRAPPERS_INCLUDED_FROM_API_FILE

/*-----------------------------------------------------------
* PUBLIC LIST API documented in list.h
*----------------------------------------------------------*/

void vListInitialise( List_t * const pxList )
{
    traceENTER_vListInitialise( pxList );

    /* The list structure contains a list item which is used to mark the
     * end of the list.  To initialise the list the list end is inserted
     * as the only list entry. */
    pxList->pxIndex = ( ListItem_t * ) &( pxList->xListEnd );

    listSET_FIRST_LIST_ITEM_INTEGRITY_CHECK_VALUE( &( pxList->xListEnd ) );

    /* The list end value is the highest possible value in the list to
     * ensure it remains at the end of the list. */
    pxList->xListEnd.xItemValue = portMAX_DELAY;

    /* The list end next and previous pointers point to itself so we know
     * when the list is empty. */
    pxList->xListEnd.pxNext = ( ListItem_t * ) &( pxList->xListEnd );
    pxList->xListEnd.pxPrevious = ( ListItem_t * ) &( pxList->xListEnd );

    /* Initialize the remaining fields of xListEnd when it is a proper ListItem_t */
    #if ( configUSE_MINI_LIST_ITEM == 0 )
    {
        pxList->xListEnd.pvOwner = NULL;
        pxList->xListEnd.pxContainer = NULL;
        listSET_SECOND_LIST_ITEM_INTEGRITY_CHECK_VALUE( &( pxList->xListEnd ) );
    }
    #endif

    pxList->uxNumberOfItems = ( UBaseType_t ) 0U;

    /* Write known values into the list if
     * configUSE_LIST_DATA_INTEGRITY_CHECK_BYTES is set to 1. */
    listSET_LIST_INTEGRITY_CHECK_1_VALUE( pxList );
    listSET_LIST_INTEGRITY_CHECK_2_VALUE( pxList );

    traceRETURN_vListInitialise();
}
/*-----------------------------------------------------------*/

void vListInitialiseItem( ListItem_t * const pxItem )
{
    traceENTER_vListInitialiseItem( pxItem );

    /* Make sure the list item is not recorded as being on a list. */
    pxItem->pxContainer = NULL;

    /* Write known values into the list item if
     * configUSE_LIST_DATA_INTEGRITY_CHECK_BYTES is set to 1. */
    listSET_FIRST_LIST_ITEM_INTEGRITY_CHECK_VALUE( pxItem );
    listSET_SECOND_LIST_ITEM_INTEGRITY_CHECK_VALUE( pxItem );

    traceRETURN_vListInitialiseItem();
}
/*-----------------------------------------------------------*/

void vListInsertEnd( List_t * const pxList,
                     ListItem_t * const pxNewListItem )
{
    ListItem_t * const pxIndex = pxList->pxIndex;

    traceENTER_vListInsertEnd( pxList, pxNewListItem );

    /* Only effective when configASSERT() is also defined, these tests may catch
     * the list data structures being overwritten in memory.  They will not catch
     * data errors caused by incorrect configuration or use of FreeRTOS. */
    listTEST_LIST_INTEGRITY( pxList );
    listTEST_LIST_ITEM_INTEGRITY( pxNewListItem );

    /* Insert a new list item into pxList, but rather than sort the list,
     * makes the new list item the last item to be removed by a call to
     * listGET_OWNER_OF_NEXT_ENTRY(). */
    pxNewListItem->pxNext = pxIndex;
    pxNewListItem->pxPrevious = pxIndex->pxPrevious;

    /* Only used during decision coverage testing. */
    mtCOVERAGE_TEST_DELAY();

    pxIndex->pxPrevious->pxNext = pxNewListItem;
    pxIndex->pxPrevious = pxNewListItem;

    /* Remember which list the item is in. */
    pxNewListItem->pxContainer = pxList;

<<<<<<< HEAD
    ( pxList->uxNumberOfItems )++;
=======
    ( pxList->uxNumberOfItems ) = ( UBaseType_t ) ( pxList->uxNumberOfItems + 1U );
>>>>>>> 6bcb1d75

    traceRETURN_vListInsertEnd();
}
/*-----------------------------------------------------------*/

void vListInsert( List_t * const pxList,
                  ListItem_t * const pxNewListItem )
{
    ListItem_t * pxIterator;
    const TickType_t xValueOfInsertion = pxNewListItem->xItemValue;

    traceENTER_vListInsert( pxList, pxNewListItem );

    /* Only effective when configASSERT() is also defined, these tests may catch
     * the list data structures being overwritten in memory.  They will not catch
     * data errors caused by incorrect configuration or use of FreeRTOS. */
    listTEST_LIST_INTEGRITY( pxList );
    listTEST_LIST_ITEM_INTEGRITY( pxNewListItem );

    /* Insert the new list item into the list, sorted in xItemValue order.
     *
     * If the list already contains a list item with the same item value then the
     * new list item should be placed after it.  This ensures that TCBs which are
     * stored in ready lists (all of which have the same xItemValue value) get a
     * share of the CPU.  However, if the xItemValue is the same as the back marker
     * the iteration loop below will not end.  Therefore the value is checked
     * first, and the algorithm slightly modified if necessary. */
    if( xValueOfInsertion == portMAX_DELAY )
    {
        pxIterator = pxList->xListEnd.pxPrevious;
    }
    else
    {
        /* *** NOTE ***********************************************************
        *  If you find your application is crashing here then likely causes are
        *  listed below.  In addition see https://www.FreeRTOS.org/FAQHelp.html for
        *  more tips, and ensure configASSERT() is defined!
        *  https://www.FreeRTOS.org/a00110.html#configASSERT
        *
        *   1) Stack overflow -
        *      see https://www.FreeRTOS.org/Stacks-and-stack-overflow-checking.html
        *   2) Incorrect interrupt priority assignment, especially on Cortex-M
        *      parts where numerically high priority values denote low actual
        *      interrupt priorities, which can seem counter intuitive.  See
        *      https://www.FreeRTOS.org/RTOS-Cortex-M3-M4.html and the definition
        *      of configMAX_SYSCALL_INTERRUPT_PRIORITY on
        *      https://www.FreeRTOS.org/a00110.html
        *   3) Calling an API function from within a critical section or when
        *      the scheduler is suspended, or calling an API function that does
        *      not end in "FromISR" from an interrupt.
        *   4) Using a queue or semaphore before it has been initialised or
        *      before the scheduler has been started (are interrupts firing
        *      before vTaskStartScheduler() has been called?).
        *   5) If the FreeRTOS port supports interrupt nesting then ensure that
        *      the priority of the tick interrupt is at or below
        *      configMAX_SYSCALL_INTERRUPT_PRIORITY.
        **********************************************************************/

        for( pxIterator = ( ListItem_t * ) &( pxList->xListEnd ); pxIterator->pxNext->xItemValue <= xValueOfInsertion; pxIterator = pxIterator->pxNext )
        {
            /* There is nothing to do here, just iterating to the wanted
             * insertion position. */
        }
    }

    pxNewListItem->pxNext = pxIterator->pxNext;
    pxNewListItem->pxNext->pxPrevious = pxNewListItem;
    pxNewListItem->pxPrevious = pxIterator;
    pxIterator->pxNext = pxNewListItem;

    /* Remember which list the item is in.  This allows fast removal of the
     * item later. */
    pxNewListItem->pxContainer = pxList;

<<<<<<< HEAD
    ( pxList->uxNumberOfItems )++;
=======
    ( pxList->uxNumberOfItems ) = ( UBaseType_t ) ( pxList->uxNumberOfItems + 1U );
>>>>>>> 6bcb1d75

    traceRETURN_vListInsert();
}
/*-----------------------------------------------------------*/

<<<<<<< HEAD
=======

>>>>>>> 6bcb1d75
UBaseType_t uxListRemove( ListItem_t * const pxItemToRemove )
{
    /* The list item knows which list it is in.  Obtain the list from the list
     * item. */
    List_t * const pxList = pxItemToRemove->pxContainer;

    traceENTER_uxListRemove( pxItemToRemove );

<<<<<<< HEAD


=======
>>>>>>> 6bcb1d75
    pxItemToRemove->pxNext->pxPrevious = pxItemToRemove->pxPrevious;
    pxItemToRemove->pxPrevious->pxNext = pxItemToRemove->pxNext;

    /* Only used during decision coverage testing. */
    mtCOVERAGE_TEST_DELAY();

    /* Make sure the index is left pointing to a valid item. */
    if( pxList->pxIndex == pxItemToRemove )
    {
        pxList->pxIndex = pxItemToRemove->pxPrevious;
    }
    else
    {
        mtCOVERAGE_TEST_MARKER();
    }

    pxItemToRemove->pxContainer = NULL;
<<<<<<< HEAD
    ( pxList->uxNumberOfItems )--;
=======
    ( pxList->uxNumberOfItems ) = ( UBaseType_t ) ( pxList->uxNumberOfItems - 1U );
>>>>>>> 6bcb1d75

    traceRETURN_uxListRemove( pxList->uxNumberOfItems );

    return pxList->uxNumberOfItems;
}
/*-----------------------------------------------------------*/<|MERGE_RESOLUTION|>--- conflicted
+++ resolved
@@ -1,11 +1,6 @@
 /*
-<<<<<<< HEAD
- * FreeRTOS Kernel V11.0.1
- * Copyright (C) 2021 Amazon.com, Inc. or its affiliates.  All Rights Reserved.
-=======
  * FreeRTOS Kernel V11.1.0
  * Copyright (C) 2021 Amazon.com, Inc. or its affiliates. All Rights Reserved.
->>>>>>> 6bcb1d75
  *
  * SPDX-License-Identifier: MIT
  *
@@ -135,11 +130,7 @@
     /* Remember which list the item is in. */
     pxNewListItem->pxContainer = pxList;
 
-<<<<<<< HEAD
-    ( pxList->uxNumberOfItems )++;
-=======
     ( pxList->uxNumberOfItems ) = ( UBaseType_t ) ( pxList->uxNumberOfItems + 1U );
->>>>>>> 6bcb1d75
 
     traceRETURN_vListInsertEnd();
 }
@@ -214,20 +205,13 @@
      * item later. */
     pxNewListItem->pxContainer = pxList;
 
-<<<<<<< HEAD
-    ( pxList->uxNumberOfItems )++;
-=======
     ( pxList->uxNumberOfItems ) = ( UBaseType_t ) ( pxList->uxNumberOfItems + 1U );
->>>>>>> 6bcb1d75
 
     traceRETURN_vListInsert();
 }
 /*-----------------------------------------------------------*/
 
-<<<<<<< HEAD
-=======
-
->>>>>>> 6bcb1d75
+
 UBaseType_t uxListRemove( ListItem_t * const pxItemToRemove )
 {
     /* The list item knows which list it is in.  Obtain the list from the list
@@ -236,11 +220,6 @@
 
     traceENTER_uxListRemove( pxItemToRemove );
 
-<<<<<<< HEAD
-
-
-=======
->>>>>>> 6bcb1d75
     pxItemToRemove->pxNext->pxPrevious = pxItemToRemove->pxPrevious;
     pxItemToRemove->pxPrevious->pxNext = pxItemToRemove->pxNext;
 
@@ -258,11 +237,7 @@
     }
 
     pxItemToRemove->pxContainer = NULL;
-<<<<<<< HEAD
-    ( pxList->uxNumberOfItems )--;
-=======
     ( pxList->uxNumberOfItems ) = ( UBaseType_t ) ( pxList->uxNumberOfItems - 1U );
->>>>>>> 6bcb1d75
 
     traceRETURN_uxListRemove( pxList->uxNumberOfItems );
 
