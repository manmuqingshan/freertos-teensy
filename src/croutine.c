--- conflicted
+++ resolved
@@ -1,11 +1,6 @@
 /*
-<<<<<<< HEAD
- * FreeRTOS Kernel V11.0.1
- * Copyright (C) 2021 Amazon.com, Inc. or its affiliates.  All Rights Reserved.
-=======
  * FreeRTOS Kernel V11.1.0
  * Copyright (C) 2021 Amazon.com, Inc. or its affiliates. All Rights Reserved.
->>>>>>> 6bcb1d75
  *
  * SPDX-License-Identifier: MIT
  *
@@ -35,11 +30,7 @@
 #include "task.h"
 #include "croutine.h"
 
-<<<<<<< HEAD
-/* Remove the whole file is co-routines are not being used. */
-=======
 /* Remove the whole file if co-routines are not being used. */
->>>>>>> 6bcb1d75
 #if ( configUSE_CO_ROUTINES != 0 )
 
 /*
@@ -61,15 +52,10 @@
 
 /* Other file private variables. --------------------------------*/
     CRCB_t * pxCurrentCoRoutine = NULL;
-<<<<<<< HEAD
-    static UBaseType_t uxTopCoRoutineReadyPriority = 0;
-    static TickType_t xCoRoutineTickCount = 0, xLastTickCount = 0, xPassedTicks = 0;
-=======
     static UBaseType_t uxTopCoRoutineReadyPriority = ( UBaseType_t ) 0U;
     static TickType_t xCoRoutineTickCount = ( TickType_t ) 0U;
     static TickType_t xLastTickCount = ( TickType_t ) 0U;
     static TickType_t xPassedTicks = ( TickType_t ) 0U;
->>>>>>> 6bcb1d75
 
 /* The initial state of the co-routine when it is created. */
     #define corINITIAL_STATE    ( 0 )
@@ -394,8 +380,6 @@
 
         return xReturn;
     }
-<<<<<<< HEAD
-=======
 /*-----------------------------------------------------------*/
 
 /*
@@ -417,6 +401,5 @@
         xPassedTicks = ( TickType_t ) 0U;
     }
 /*-----------------------------------------------------------*/
->>>>>>> 6bcb1d75
 
 #endif /* configUSE_CO_ROUTINES == 0 */